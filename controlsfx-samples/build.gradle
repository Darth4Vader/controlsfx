apply plugin: 'application'

applicationName = 'FXSampler'
mainClassName = fxsampler_mainClass

configurations {
    jdk
}

sourceSets {
    main {
        compileClasspath += configurations.jdk
    }
}

dependencies {

    compile project(':controlsfx')
    compile project(':fxsampler')

    compile group + ':' + fxsampler_name +':'  + fxsampler_version
    compile group + ':' + controlsfx_name + ':' + version

    try {
        jdk files(jfxrtJar)
    } catch (MissingPropertyException pne) {
        // javafx plugin will provide in this case
    }
}

jar {
    manifest {
        attributes  'Implementation-Title':     'ControlsFX-Samples',
                    'Implementation-Version':   project.version,
                    'Class-Path':               configurations.compile.collect { it.getName() }.join(' '),
                    'Main-Class':               fxsampler_mainClass
    }
    from sourceSets.main.allJava
}

<<<<<<< HEAD
applicationDefaultJvmArgs = [
    // For accessing VirtualFlow field from the base class in GridViewSkin
    "--add-opens=javafx.controls/javafx.scene.control.skin=ALL-UNNAMED",
    // For accessing InputMap used in RangeSliderBehavior
    "--add-exports=javafx.controls/com.sun.javafx.scene.control.inputmap=ALL-UNNAMED"
]
=======
javadoc {
    options.encoding = 'UTF-8'
}
>>>>>>> a9b528f5
<|MERGE_RESOLUTION|>--- conflicted
+++ resolved
@@ -38,15 +38,13 @@
     from sourceSets.main.allJava
 }
 
-<<<<<<< HEAD
+javadoc {
+    options.encoding = 'UTF-8'
+}
+
 applicationDefaultJvmArgs = [
     // For accessing VirtualFlow field from the base class in GridViewSkin
     "--add-opens=javafx.controls/javafx.scene.control.skin=ALL-UNNAMED",
     // For accessing InputMap used in RangeSliderBehavior
     "--add-exports=javafx.controls/com.sun.javafx.scene.control.inputmap=ALL-UNNAMED"
-]
-=======
-javadoc {
-    options.encoding = 'UTF-8'
-}
->>>>>>> a9b528f5
+]
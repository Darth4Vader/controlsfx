<<<<<<< HEAD
/**
 * Copyright (c) 2014, ControlsFX
 * All rights reserved.
 *
 * Redistribution and use in source and binary forms, with or without
 * modification, are permitted provided that the following conditions are met:
 *     * Redistributions of source code must retain the above copyright
 * notice, this list of conditions and the following disclaimer.
 *     * Redistributions in binary form must reproduce the above copyright
 * notice, this list of conditions and the following disclaimer in the
 * documentation and/or other materials provided with the distribution.
 *     * Neither the name of ControlsFX, any associated website, nor the
 * names of its contributors may be used to endorse or promote products
 * derived from this software without specific prior written permission.
 *
 * THIS SOFTWARE IS PROVIDED BY THE COPYRIGHT HOLDERS AND CONTRIBUTORS "AS IS" AND
 * ANY EXPRESS OR IMPLIED WARRANTIES, INCLUDING, BUT NOT LIMITED TO, THE IMPLIED
 * WARRANTIES OF MERCHANTABILITY AND FITNESS FOR A PARTICULAR PURPOSE ARE
 * DISCLAIMED. IN NO EVENT SHALL CONTROLSFX BE LIABLE FOR ANY
 * DIRECT, INDIRECT, INCIDENTAL, SPECIAL, EXEMPLARY, OR CONSEQUENTIAL DAMAGES
 * (INCLUDING, BUT NOT LIMITED TO, PROCUREMENT OF SUBSTITUTE GOODS OR SERVICES;
 * LOSS OF USE, DATA, OR PROFITS; OR BUSINESS INTERRUPTION) HOWEVER CAUSED AND
 * ON ANY THEORY OF LIABILITY, WHETHER IN CONTRACT, STRICT LIABILITY, OR TORT
 * (INCLUDING NEGLIGENCE OR OTHERWISE) ARISING IN ANY WAY OUT OF THE USE OF THIS
 * SOFTWARE, EVEN IF ADVISED OF THE POSSIBILITY OF SUCH DAMAGE.
 */
package org.controlsfx.validation.decorator;

import java.util.Collection;

import org.controlsfx.control.decoration.Decoration;
import org.controlsfx.validation.ValidationMessage;

/**
 * Contract for validation decorators
 */
@FunctionalInterface
public interface ValidationDecorator {

    /**
     * Creates decorations for a given validation message
     * @param message validation message
     * @return collection of decorations
     */
    public Collection<? extends Decoration> createDecorations(ValidationMessage message);
}
=======
/**
 * Copyright (c) 2014, ControlsFX
 * All rights reserved.
 *
 * Redistribution and use in source and binary forms, with or without
 * modification, are permitted provided that the following conditions are met:
 *     * Redistributions of source code must retain the above copyright
 * notice, this list of conditions and the following disclaimer.
 *     * Redistributions in binary form must reproduce the above copyright
 * notice, this list of conditions and the following disclaimer in the
 * documentation and/or other materials provided with the distribution.
 *     * Neither the name of ControlsFX, any associated website, nor the
 * names of its contributors may be used to endorse or promote products
 * derived from this software without specific prior written permission.
 *
 * THIS SOFTWARE IS PROVIDED BY THE COPYRIGHT HOLDERS AND CONTRIBUTORS "AS IS" AND
 * ANY EXPRESS OR IMPLIED WARRANTIES, INCLUDING, BUT NOT LIMITED TO, THE IMPLIED
 * WARRANTIES OF MERCHANTABILITY AND FITNESS FOR A PARTICULAR PURPOSE ARE
 * DISCLAIMED. IN NO EVENT SHALL CONTROLSFX BE LIABLE FOR ANY
 * DIRECT, INDIRECT, INCIDENTAL, SPECIAL, EXEMPLARY, OR CONSEQUENTIAL DAMAGES
 * (INCLUDING, BUT NOT LIMITED TO, PROCUREMENT OF SUBSTITUTE GOODS OR SERVICES;
 * LOSS OF USE, DATA, OR PROFITS; OR BUSINESS INTERRUPTION) HOWEVER CAUSED AND
 * ON ANY THEORY OF LIABILITY, WHETHER IN CONTRACT, STRICT LIABILITY, OR TORT
 * (INCLUDING NEGLIGENCE OR OTHERWISE) ARISING IN ANY WAY OUT OF THE USE OF THIS
 * SOFTWARE, EVEN IF ADVISED OF THE POSSIBILITY OF SUCH DAMAGE.
 */
package org.controlsfx.validation.decorator;

import javafx.scene.control.Control;

import org.controlsfx.validation.ValidationMessage;

/**
 * Contract for validation decorators
 */
public interface ValidationDecorator {

    /**
     * Removes all validation decorations from the target control
     * @param target
     */
    void removeDecorations(Control target);
	
    /**
     * Applies validation decoration for a given validation message
     * @param message validation message
     */
    void applyValidationDecoration(ValidationMessage message);
    
    
    /**
     * Applies 'required' decoration to a given control
     * @param target control
     */
    void applyRequiredDecoration(Control target);
}
>>>>>>> e9270e3a
<|MERGE_RESOLUTION|>--- conflicted
+++ resolved
@@ -1,105 +1,56 @@
-<<<<<<< HEAD
-/**
- * Copyright (c) 2014, ControlsFX
- * All rights reserved.
- *
- * Redistribution and use in source and binary forms, with or without
- * modification, are permitted provided that the following conditions are met:
- *     * Redistributions of source code must retain the above copyright
- * notice, this list of conditions and the following disclaimer.
- *     * Redistributions in binary form must reproduce the above copyright
- * notice, this list of conditions and the following disclaimer in the
- * documentation and/or other materials provided with the distribution.
- *     * Neither the name of ControlsFX, any associated website, nor the
- * names of its contributors may be used to endorse or promote products
- * derived from this software without specific prior written permission.
- *
- * THIS SOFTWARE IS PROVIDED BY THE COPYRIGHT HOLDERS AND CONTRIBUTORS "AS IS" AND
- * ANY EXPRESS OR IMPLIED WARRANTIES, INCLUDING, BUT NOT LIMITED TO, THE IMPLIED
- * WARRANTIES OF MERCHANTABILITY AND FITNESS FOR A PARTICULAR PURPOSE ARE
- * DISCLAIMED. IN NO EVENT SHALL CONTROLSFX BE LIABLE FOR ANY
- * DIRECT, INDIRECT, INCIDENTAL, SPECIAL, EXEMPLARY, OR CONSEQUENTIAL DAMAGES
- * (INCLUDING, BUT NOT LIMITED TO, PROCUREMENT OF SUBSTITUTE GOODS OR SERVICES;
- * LOSS OF USE, DATA, OR PROFITS; OR BUSINESS INTERRUPTION) HOWEVER CAUSED AND
- * ON ANY THEORY OF LIABILITY, WHETHER IN CONTRACT, STRICT LIABILITY, OR TORT
- * (INCLUDING NEGLIGENCE OR OTHERWISE) ARISING IN ANY WAY OUT OF THE USE OF THIS
- * SOFTWARE, EVEN IF ADVISED OF THE POSSIBILITY OF SUCH DAMAGE.
- */
-package org.controlsfx.validation.decorator;
-
-import java.util.Collection;
-
-import org.controlsfx.control.decoration.Decoration;
-import org.controlsfx.validation.ValidationMessage;
-
-/**
- * Contract for validation decorators
- */
-@FunctionalInterface
-public interface ValidationDecorator {
-
-    /**
-     * Creates decorations for a given validation message
-     * @param message validation message
-     * @return collection of decorations
-     */
-    public Collection<? extends Decoration> createDecorations(ValidationMessage message);
-}
-=======
-/**
- * Copyright (c) 2014, ControlsFX
- * All rights reserved.
- *
- * Redistribution and use in source and binary forms, with or without
- * modification, are permitted provided that the following conditions are met:
- *     * Redistributions of source code must retain the above copyright
- * notice, this list of conditions and the following disclaimer.
- *     * Redistributions in binary form must reproduce the above copyright
- * notice, this list of conditions and the following disclaimer in the
- * documentation and/or other materials provided with the distribution.
- *     * Neither the name of ControlsFX, any associated website, nor the
- * names of its contributors may be used to endorse or promote products
- * derived from this software without specific prior written permission.
- *
- * THIS SOFTWARE IS PROVIDED BY THE COPYRIGHT HOLDERS AND CONTRIBUTORS "AS IS" AND
- * ANY EXPRESS OR IMPLIED WARRANTIES, INCLUDING, BUT NOT LIMITED TO, THE IMPLIED
- * WARRANTIES OF MERCHANTABILITY AND FITNESS FOR A PARTICULAR PURPOSE ARE
- * DISCLAIMED. IN NO EVENT SHALL CONTROLSFX BE LIABLE FOR ANY
- * DIRECT, INDIRECT, INCIDENTAL, SPECIAL, EXEMPLARY, OR CONSEQUENTIAL DAMAGES
- * (INCLUDING, BUT NOT LIMITED TO, PROCUREMENT OF SUBSTITUTE GOODS OR SERVICES;
- * LOSS OF USE, DATA, OR PROFITS; OR BUSINESS INTERRUPTION) HOWEVER CAUSED AND
- * ON ANY THEORY OF LIABILITY, WHETHER IN CONTRACT, STRICT LIABILITY, OR TORT
- * (INCLUDING NEGLIGENCE OR OTHERWISE) ARISING IN ANY WAY OUT OF THE USE OF THIS
- * SOFTWARE, EVEN IF ADVISED OF THE POSSIBILITY OF SUCH DAMAGE.
- */
-package org.controlsfx.validation.decorator;
-
-import javafx.scene.control.Control;
-
-import org.controlsfx.validation.ValidationMessage;
-
-/**
- * Contract for validation decorators
- */
-public interface ValidationDecorator {
-
-    /**
-     * Removes all validation decorations from the target control
-     * @param target
-     */
-    void removeDecorations(Control target);
-	
-    /**
-     * Applies validation decoration for a given validation message
-     * @param message validation message
-     */
-    void applyValidationDecoration(ValidationMessage message);
-    
-    
-    /**
-     * Applies 'required' decoration to a given control
-     * @param target control
-     */
-    void applyRequiredDecoration(Control target);
-}
->>>>>>> e9270e3a
+/**
+ * Copyright (c) 2014, ControlsFX
+ * All rights reserved.
+ *
+ * Redistribution and use in source and binary forms, with or without
+ * modification, are permitted provided that the following conditions are met:
+ *     * Redistributions of source code must retain the above copyright
+ * notice, this list of conditions and the following disclaimer.
+ *     * Redistributions in binary form must reproduce the above copyright
+ * notice, this list of conditions and the following disclaimer in the
+ * documentation and/or other materials provided with the distribution.
+ *     * Neither the name of ControlsFX, any associated website, nor the
+ * names of its contributors may be used to endorse or promote products
+ * derived from this software without specific prior written permission.
+ *
+ * THIS SOFTWARE IS PROVIDED BY THE COPYRIGHT HOLDERS AND CONTRIBUTORS "AS IS" AND
+ * ANY EXPRESS OR IMPLIED WARRANTIES, INCLUDING, BUT NOT LIMITED TO, THE IMPLIED
+ * WARRANTIES OF MERCHANTABILITY AND FITNESS FOR A PARTICULAR PURPOSE ARE
+ * DISCLAIMED. IN NO EVENT SHALL CONTROLSFX BE LIABLE FOR ANY
+ * DIRECT, INDIRECT, INCIDENTAL, SPECIAL, EXEMPLARY, OR CONSEQUENTIAL DAMAGES
+ * (INCLUDING, BUT NOT LIMITED TO, PROCUREMENT OF SUBSTITUTE GOODS OR SERVICES;
+ * LOSS OF USE, DATA, OR PROFITS; OR BUSINESS INTERRUPTION) HOWEVER CAUSED AND
+ * ON ANY THEORY OF LIABILITY, WHETHER IN CONTRACT, STRICT LIABILITY, OR TORT
+ * (INCLUDING NEGLIGENCE OR OTHERWISE) ARISING IN ANY WAY OUT OF THE USE OF THIS
+ * SOFTWARE, EVEN IF ADVISED OF THE POSSIBILITY OF SUCH DAMAGE.
+ */
+package org.controlsfx.validation.decorator;
+
+import javafx.scene.control.Control;
+
+import org.controlsfx.validation.ValidationMessage;
+
+/**
+ * Contract for validation decorators
+ */
+public interface ValidationDecorator {
+
+    /**
+     * Removes all validation decorations from the target control
+     * @param target
+     */
+    void removeDecorations(Control target);
+	
+    /**
+     * Applies validation decoration for a given validation message
+     * @param message validation message
+     */
+    void applyValidationDecoration(ValidationMessage message);
+    
+    
+    /**
+     * Applies 'required' decoration to a given control
+     * @param target control
+     */
+    void applyRequiredDecoration(Control target);
+}
/**
 * Copyright (c) 2013, 2015 ControlsFX
 * All rights reserved.
 *
 * Redistribution and use in source and binary forms, with or without
 * modification, are permitted provided that the following conditions are met:
 *     * Redistributions of source code must retain the above copyright
 * notice, this list of conditions and the following disclaimer.
 *     * Redistributions in binary form must reproduce the above copyright
 * notice, this list of conditions and the following disclaimer in the
 * documentation and/or other materials provided with the distribution.
 *     * Neither the name of ControlsFX, any associated website, nor the
 * names of its contributors may be used to endorse or promote products
 * derived from this software without specific prior written permission.
 *
 * THIS SOFTWARE IS PROVIDED BY THE COPYRIGHT HOLDERS AND CONTRIBUTORS "AS IS" AND
 * ANY EXPRESS OR IMPLIED WARRANTIES, INCLUDING, BUT NOT LIMITED TO, THE IMPLIED
 * WARRANTIES OF MERCHANTABILITY AND FITNESS FOR A PARTICULAR PURPOSE ARE
 * DISCLAIMED. IN NO EVENT SHALL CONTROLSFX BE LIABLE FOR ANY
 * DIRECT, INDIRECT, INCIDENTAL, SPECIAL, EXEMPLARY, OR CONSEQUENTIAL DAMAGES
 * (INCLUDING, BUT NOT LIMITED TO, PROCUREMENT OF SUBSTITUTE GOODS OR SERVICES;
 * LOSS OF USE, DATA, OR PROFITS; OR BUSINESS INTERRUPTION) HOWEVER CAUSED AND
 * ON ANY THEORY OF LIABILITY, WHETHER IN CONTRACT, STRICT LIABILITY, OR TORT
 * (INCLUDING NEGLIGENCE OR OTHERWISE) ARISING IN ANY WAY OUT OF THE USE OF THIS
 * SOFTWARE, EVEN IF ADVISED OF THE POSSIBILITY OF SUCH DAMAGE.
 */
package org.controlsfx.control.action;

import java.lang.ref.WeakReference;
import java.util.ArrayList;
import java.util.Arrays;
import java.util.Collection;

import javafx.beans.InvalidationListener;
import javafx.beans.binding.ObjectBinding;
import javafx.collections.FXCollections;
import javafx.collections.MapChangeListener;
import javafx.collections.ObservableList;
import javafx.scene.Node;
import javafx.scene.control.Button;
import javafx.scene.control.ButtonBar;
import javafx.scene.control.ButtonBase;
import javafx.scene.control.CheckBox;
import javafx.scene.control.CheckMenuItem;
import javafx.scene.control.ContextMenu;
import javafx.scene.control.Hyperlink;
import javafx.scene.control.Menu;
import javafx.scene.control.MenuBar;
import javafx.scene.control.MenuButton;
import javafx.scene.control.MenuItem;
import javafx.scene.control.RadioButton;
import javafx.scene.control.RadioMenuItem;
import javafx.scene.control.Separator;
import javafx.scene.control.SeparatorMenuItem;
import javafx.scene.control.ToggleButton;
import javafx.scene.control.ToolBar;
import javafx.scene.control.Tooltip;
import javafx.scene.image.ImageView;

import javafx.scene.layout.HBox;
import javafx.scene.layout.Pane;
import javafx.scene.layout.Priority;
import javafx.scene.layout.VBox;
import org.controlsfx.control.SegmentedButton;
import org.controlsfx.tools.Duplicatable;

/**
 * Convenience class for users of the {@link Action} API. Primarily this class
 * is used to conveniently create UI controls from a given Action (this is
 * necessary for now as there is no built-in support for Action in JavaFX
 * UI controls at present).
 *
 * <p>Some of the methods in this class take a {@link Collection} of
 * {@link Action actions}. In these cases, it is likely they are designed to
 * work with {@link ActionGroup action groups}. For examples on how to work with
 * these methods, refer to the {@link ActionGroup} class documentation.
 *
 * @see Action
 * @see ActionGroup
 */
@SuppressWarnings("deprecation")
public class ActionUtils {

    /***************************************************************************
     *                                                                         *
     * Constructors                                                            *
     *                                                                         *
     **************************************************************************/

    private ActionUtils() {
        // no-op
    }

    /***************************************************************************
     *                                                                         *
     * Action API                                                              *
     *                                                                         *
     **************************************************************************/

    /**
     * Action text behavior.
     * Defines uniform action's text behavior for multi-action controls such as toolbars and menus
     */
    public enum ActionTextBehavior {
        /**
         * Text is shown as usual on related control
         */
        SHOW,

        /**
         * Text is not shown on the related control
         */
        HIDE,
    }


    /**
     * Takes the provided {@link Action} and returns a {@link Button} instance
     * with all relevant properties bound to the properties of the Action.
     *
     * @param action The {@link Action} that the {@link Button} should bind to.
     * @param textBehavior Defines {@link ActionTextBehavior}
     * @return A {@link Button} that is bound to the state of the provided
     *      {@link Action}
     */
    public static Button createButton(final Action action, final ActionTextBehavior textBehavior) {
        return configure(new Button(), action, textBehavior);
    }

    /**
     * Takes the provided {@link Action} and returns a {@link Button} instance
     * with all relevant properties bound to the properties of the Action.
     *
     * @param action The {@link Action} that the {@link Button} should bind to.
     * @return A {@link Button} that is bound to the state of the provided
     *      {@link Action}
     */
    public static Button createButton(final Action action) {
        return configure(new Button(), action, ActionTextBehavior.SHOW);
    }

    /**
     * Takes the provided {@link Action} and binds the relevant properties to
     * the supplied {@link Button}. This allows for the use of Actions
     * within custom Button subclasses.
     *
     * @param action The {@link Action} that the {@link Button} should bind to.
     * @param button The {@link ButtonBase} that the {@link Action} should be bound to.
     * @return The {@link ButtonBase} that was bound to the {@link Action}.
     */
    public static ButtonBase configureButton(final Action action, ButtonBase button) {
        return configure(button, action, ActionTextBehavior.SHOW);
    }

<<<<<<< HEAD
    /**
     * Removes all bindings and listeners which were added when the supplied
     * {@link ButtonBase} was bound to an {@link Action} via one of the methods
     * of this class.
     *
     * @param button a {@link ButtonBase} that was bound to an {@link Action}
     */
    public static void unconfigureButton(ButtonBase button) {
        unconfigure(button);
    }
	    
=======
>>>>>>> 473f8289
    /**
     * Takes the provided {@link Action} and returns a {@link MenuButton} instance
     * with all relevant properties bound to the properties of the Action.
     *
     * @param action The {@link Action} that the {@link MenuButton} should bind to.
     * @param textBehavior Defines {@link ActionTextBehavior}
     * @return A {@link MenuButton} that is bound to the state of the provided
     *      {@link Action}
     */
    public static MenuButton createMenuButton(final Action action, final ActionTextBehavior textBehavior) {
        return configure(new MenuButton(), action, textBehavior);
    }

    /**
     * Takes the provided {@link Action} and returns a {@link MenuButton} instance
     * with all relevant properties bound to the properties of the Action.
     *
     * @param action The {@link Action} that the {@link MenuButton} should bind to.
     * @return A {@link MenuButton} that is bound to the state of the provided
     *      {@link Action}
     */
    public static MenuButton createMenuButton(final Action action) {
        return configure(new MenuButton(), action, ActionTextBehavior.SHOW);
    }

    /**
     * Takes the provided {@link Action} and returns a {@link Hyperlink} instance
     * with all relevant properties bound to the properties of the Action.
     *
     * @param action The {@link Action} that the {@link Hyperlink} should bind to.
     * @return A {@link Hyperlink} that is bound to the state of the provided
     *      {@link Action}
     */
    public static Hyperlink createHyperlink(final Action action) {
        return configure(new Hyperlink(), action, ActionTextBehavior.SHOW);
    }

    /**
     * Takes the provided {@link Action} and returns a {@link ToggleButton} instance
     * with all relevant properties bound to the properties of the Action.
     *
     * @param action The {@link Action} that the {@link ToggleButton} should bind to.
     * @param textBehavior Defines {@link ActionTextBehavior}
     * @return A {@link ToggleButton} that is bound to the state of the provided
     *      {@link Action}
     */
    public static ToggleButton createToggleButton(final Action action, final ActionTextBehavior textBehavior ) {
        return configure(new ToggleButton(), action, textBehavior);
    }

    /**
     * Takes the provided {@link Action} and returns a {@link ToggleButton} instance
     * with all relevant properties bound to the properties of the Action.
     *
     * @param action The {@link Action} that the {@link ToggleButton} should bind to.
     * @return A {@link ToggleButton} that is bound to the state of the provided
     *      {@link Action}
     */
    public static ToggleButton createToggleButton( final Action action ) {
        return createToggleButton( action, ActionTextBehavior.SHOW );
    }

    /**
     * Takes the provided {@link Collection} of {@link Action}  and returns a {@link SegmentedButton} instance
     * with all relevant properties bound to the properties of the actions.
     *
     * @param actions The {@link Collection} of {@link Action} that the {@link SegmentedButton} should bind to.
     * @param textBehavior Defines {@link ActionTextBehavior}
     * @return A {@link SegmentedButton} that is bound to the state of the provided {@link Action}s
     */
    public static SegmentedButton createSegmentedButton(final ActionTextBehavior textBehavior, Collection<? extends Action> actions) {
        ObservableList<ToggleButton> buttons = FXCollections.observableArrayList();
        for( Action a: actions ) {
            buttons.add( createToggleButton(a,textBehavior));
        }
        return new SegmentedButton( buttons );
    }

    /**
     * Takes the provided {@link Collection} of {@link Action}  and returns a {@link SegmentedButton} instance
     * with all relevant properties bound to the properties of the actions.
     *
     * @param actions The {@link Collection} of {@link Action} that the {@link SegmentedButton} should bind to.
     * @return A {@link SegmentedButton} that is bound to the state of the provided {@link Action}s
     */
    public static SegmentedButton createSegmentedButton(Collection<? extends Action> actions) {
        return createSegmentedButton( ActionTextBehavior.SHOW, actions);
    }

    /**
     * Takes the provided varargs array of {@link Action}  and returns a {@link SegmentedButton} instance
     * with all relevant properties bound to the properties of the actions.
     *
     * @param actions A varargs array of {@link Action} that the {@link SegmentedButton} should bind to.
     * @param textBehavior Defines {@link ActionTextBehavior}
     * @return A {@link SegmentedButton} that is bound to the state of the provided {@link Action}s
     */
    public static SegmentedButton createSegmentedButton(ActionTextBehavior textBehavior, Action... actions) {
        return createSegmentedButton(textBehavior, Arrays.asList(actions));
    }

    /**
     * Takes the provided varargs array of {@link Action}  and returns a {@link SegmentedButton} instance
     * with all relevant properties bound to the properties of the actions.
     *
     * @param actions A varargs array of {@link Action} that the {@link SegmentedButton} should bind to.
     * @return A {@link SegmentedButton} that is bound to the state of the provided {@link Action}s
     */
    public static SegmentedButton createSegmentedButton(Action... actions) {
        return createSegmentedButton(ActionTextBehavior.SHOW, Arrays.asList(actions));
    }



    /**
     * Takes the provided {@link Action} and returns a {@link CheckBox} instance
     * with all relevant properties bound to the properties of the Action.
     *
     * @param action The {@link Action} that the {@link CheckBox} should bind to.
     * @return A {@link CheckBox} that is bound to the state of the provided
     *      {@link Action}
     */
    public static CheckBox createCheckBox(final Action action) {
        return configure(new CheckBox(), action, ActionTextBehavior.SHOW);
    }

    /**
     * Takes the provided {@link Action} and returns a {@link RadioButton} instance
     * with all relevant properties bound to the properties of the Action.
     *
     * @param action The {@link Action} that the {@link RadioButton} should bind to.
     * @return A {@link RadioButton} that is bound to the state of the provided
     *      {@link Action}
     */
    public static RadioButton createRadioButton(final Action action) {
        return configure(new RadioButton(), action, ActionTextBehavior.SHOW);
    }

    /**
     * Takes the provided {@link Action} and returns a {@link MenuItem} instance
     * with all relevant properties bound to the properties of the Action.
     *
     * @param action The {@link Action} that the {@link MenuItem} should bind to.
     * @return A {@link MenuItem} that is bound to the state of the provided
     *      {@link Action}
     */
    public static MenuItem createMenuItem(final Action action) {
        return configure(new MenuItem(), action);
    }

    public static MenuItem configureMenuItem(final Action action, MenuItem menuItem) {
        return configure(menuItem, action);
    }

<<<<<<< HEAD
    /**
     * Removes all bindings and listeners which were added when the supplied
     * {@link MenuItem} was bound to an {@link Action} via one of the methods
     * of this class.
     *
     * @param menuItem a {@link MenuItem} that was bound to an {@link Action}
     */
    public static void unconfigureMenuItem(final MenuItem menuItem) {
        unconfigure(menuItem);
    }
    
=======
>>>>>>> 473f8289
    /**
     * Takes the provided {@link Action} and returns a {@link Menu} instance
     * with all relevant properties bound to the properties of the Action.
     *
     * @param action The {@link Action} that the {@link Menu} should bind to.
     * @return A {@link Menu} that is bound to the state of the provided
     *      {@link Action}
     */
    public static Menu createMenu(final Action action) {
        return configure(new Menu(), action);
    }

    /**
     * Takes the provided {@link Action} and returns a {@link CheckMenuItem} instance
     * with all relevant properties bound to the properties of the Action.
     *
     * @param action The {@link Action} that the {@link CheckMenuItem} should bind to.
     * @return A {@link CheckMenuItem} that is bound to the state of the provided
     *      {@link Action}
     */
    public static CheckMenuItem createCheckMenuItem(final Action action) {
        return configure(new CheckMenuItem(), action);
    }

    /**
     * Takes the provided {@link Action} and returns a {@link RadioMenuItem} instance
     * with all relevant properties bound to the properties of the Action.
     *
     * @param action The {@link Action} that the {@link RadioMenuItem} should bind to.
     * @return A {@link RadioMenuItem} that is bound to the state of the provided
     *      {@link Action}
     */
    public static RadioMenuItem createRadioMenuItem(final Action action) {
        return configure(new RadioMenuItem(action.textProperty().get()), action);
    }



    /***************************************************************************
     *                                                                         *
     * ActionGroup API                                                         *
     *                                                                         *
     **************************************************************************/


    /**
     * Action representation of the generic separator. Adding this action anywhere in the
     * action tree serves as indication that separator has be created in its place.
     * See {@link ActionGroup} for example of action tree creation
     */
    public static Action ACTION_SEPARATOR = new Action(null, null) {
        @Override public String toString() {
            return "Separator";  //$NON-NLS-1$
        };
    };

    public static Action ACTION_SPAN = new Action(null, null) {
        @Override public String toString() {
            return "Span";  //$NON-NLS-1$
        };
    };



    /**
     * Takes the provided {@link Collection} of {@link Action} (or subclasses,
     * such as {@link ActionGroup}) instances and returns a {@link ToolBar}
     * populated with appropriate {@link Node nodes} bound to the provided
     * {@link Action actions}.
     *
     * @param actions The {@link Action actions} to place on the {@link ToolBar}.
     * @param textBehavior defines {@link ActionTextBehavior}
     * @return A {@link ToolBar} that contains {@link Node nodes} which are bound
     *      to the state of the provided {@link Action}
     */
    public static ToolBar createToolBar(Collection<? extends Action> actions, ActionTextBehavior textBehavior) {
        return updateToolBar( new ToolBar(), actions, textBehavior );
    }

    /**
     * Takes the provided {@link Collection} of {@link Action} (or subclasses,
     * such as {@link ActionGroup}) instances and returns provided {@link ToolBar}
     * populated with appropriate {@link Node nodes} bound to the provided
     * {@link Action actions}. Previous toolbar content is removed
     *
     * @param toolbar The {@link ToolBar toolbar} to update
     * @param actions The {@link Action actions} to place on the {@link ToolBar}.
     * @param textBehavior defines {@link ActionTextBehavior}
     * @return A {@link ToolBar} that contains {@link Node nodes} which are bound
     *      to the state of the provided {@link Action}
     */
    public static ToolBar updateToolBar( ToolBar toolbar, Collection<? extends Action> actions, ActionTextBehavior textBehavior) {
        toolbar.getItems().clear();
        for (Action action : actions) {
            if ( action instanceof ActionGroup ) {
                MenuButton menu = createMenuButton( action, textBehavior );
                menu.setFocusTraversable(false);
                menu.getItems().addAll( toMenuItems( ((ActionGroup)action).getActions()));
                toolbar.getItems().add(menu);
            } else if ( action == ACTION_SEPARATOR ) {
                toolbar.getItems().add( new Separator());
            } else if ( action == ACTION_SPAN ) {
                Pane span = new Pane();
                HBox.setHgrow(span, Priority.ALWAYS);
                VBox.setVgrow(span, Priority.ALWAYS);
                toolbar.getItems().add(span);
            } else if ( action == null ) {
            } else {
                Button button = createButton(action,textBehavior);
                button.setFocusTraversable(false);
                toolbar.getItems().add(button);
            }
        }

        return toolbar;
    }

    /**
     * Takes the provided {@link Collection} of {@link Action} (or subclasses,
     * such as {@link ActionGroup}) instances and returns a {@link MenuBar}
     * populated with appropriate {@link Node nodes} bound to the provided
     * {@link Action actions}.
     *
     * @param actions The {@link Action actions} to place on the {@link MenuBar}.
     * @return A {@link MenuBar} that contains {@link Node nodes} which are bound
     *      to the state of the provided {@link Action}
     */
    public static MenuBar createMenuBar(Collection<? extends Action> actions) {
        return updateMenuBar(new MenuBar(), actions);
    }

    /**
     * Takes the provided {@link Collection} of {@link Action} (or subclasses,
     * such as {@link ActionGroup}) instances and updates a {@link MenuBar}
     * populated with appropriate {@link Node nodes} bound to the provided
     * {@link Action actions}. Previous MenuBar content is removed.
     *
     * @param menuBar The {@link MenuBar menuBar} to update
     * @param actions The {@link Action actions} to place on the {@link MenuBar}.
     * @return A {@link MenuBar} that contains {@link Node nodes} which are bound
     *      to the state of the provided {@link Action}
     */
    public static MenuBar updateMenuBar( MenuBar menuBar, Collection<? extends Action> actions) {
        menuBar.getMenus().clear();
        for (Action action : actions) {

            if ( action == ACTION_SEPARATOR || action == ACTION_SPAN ) continue;

            Menu menu = createMenu( action );

            if ( action instanceof ActionGroup ) {
                menu.getItems().addAll( toMenuItems( ((ActionGroup)action).getActions()));
            } else if ( action == null ) {
            }

            menuBar.getMenus().add(menu);
        }

        return menuBar;
    }

    /**
     * Takes the provided {@link Collection} of {@link Action} (or subclasses,
     * such as {@link ActionGroup}) instances and returns a {@link ButtonBar}
     * populated with appropriate {@link Node nodes} bound to the provided
     * {@link Action actions}.
     *
     * @param actions The {@link Action actions} to place on the {@link ButtonBar}.
     * @return A {@link ButtonBar} that contains {@link Node nodes} which are bound
     *      to the state of the provided {@link Action}
     */
    public static ButtonBar createButtonBar(Collection<? extends Action> actions) {
        return updateButtonBar( new ButtonBar(), actions);
    }

    /**
     * Takes the provided {@link Collection} of {@link Action} (or subclasses,
     * such as {@link ActionGroup}) instances and updates a {@link ButtonBar}
     * populated with appropriate {@link Node nodes} bound to the provided
     * {@link Action actions}. Previous content of button bar is removed
     *
     * @param buttonBar The {@link ButtonBar buttonBar} to update
     * @param actions The {@link Action actions} to place on the {@link ButtonBar}.
     * @return A {@link ButtonBar} that contains {@link Node nodes} which are bound
     *      to the state of the provided {@link Action}
     */
    public static ButtonBar updateButtonBar( ButtonBar buttonBar, Collection<? extends Action> actions) {
        buttonBar.getButtons().clear();
        for (Action action : actions) {
            if ( action instanceof ActionGroup ) {
                // no-op
            } else if ( action == ACTION_SPAN || action == ACTION_SEPARATOR || action == null ) {
                // no-op
            } else {
                buttonBar.getButtons().add(createButton(action, ActionTextBehavior.SHOW));
            }
        }

        return buttonBar;
    }

    /**
     * Takes the provided {@link Collection} of {@link Action} (or subclasses,
     * such as {@link ActionGroup}) instances and returns a {@link ContextMenu}
     * populated with appropriate {@link Node nodes} bound to the provided
     * {@link Action actions}.
     *
     * @param actions The {@link Action actions} to place on the {@link ContextMenu}.
     * @return A {@link ContextMenu} that contains {@link Node nodes} which are bound
     *      to the state of the provided {@link Action}
     */
    public static ContextMenu createContextMenu(Collection<? extends Action> actions) {
        return updateContextMenu(new ContextMenu(), actions);
    }

    /**
     * Takes the provided {@link Collection} of {@link Action} (or subclasses,
     * such as {@link ActionGroup}) instances and updates a {@link ContextMenu}
     * populated with appropriate {@link Node nodes} bound to the provided
     * {@link Action actions}. Previous content of context menu is removed
     *
     * @param menu The {@link ContextMenu menu} to update
     * @param actions The {@link Action actions} to place on the {@link ContextMenu}.
     * @return A {@link ContextMenu} that contains {@link Node nodes} which are bound
     *      to the state of the provided {@link Action}
     */
    public static ContextMenu updateContextMenu(ContextMenu menu, Collection<? extends Action> actions) {
        menu.getItems().clear();
        menu.getItems().addAll(toMenuItems(actions));
        return menu;
    }


    /***************************************************************************
     *                                                                         *
     * Private implementation                                                  *
     *                                                                         *
     **************************************************************************/

    private static Collection<MenuItem> toMenuItems( Collection<? extends Action> actions ) {

        Collection<MenuItem> items = new ArrayList<>();

        for (Action action : actions) {

            if ( action instanceof ActionGroup ) {

                Menu menu = createMenu( action );
                menu.getItems().addAll( toMenuItems( ((ActionGroup)action).getActions()));
                items.add(menu);

            } else if ( action == ACTION_SEPARATOR ) {

                items.add( new SeparatorMenuItem());

            } else if ( action == null || action == ACTION_SPAN) {
            } else {

                items.add( createMenuItem(action));

            }

        }

        return items;

    }

    private static Node copyNode( Node node ) {
        if ( node instanceof ImageView ) {
            return new ImageView( ((ImageView)node).getImage());
        } else if ( node instanceof Duplicatable<?> ) {
            return (Node) ((Duplicatable<?>)node).duplicate();
        } else {
            return null;
        }
    }

    private static <T extends ButtonBase> T configure(final T btn, final Action action, final ActionTextBehavior textBahavior) {
        if (action == null) {
            throw new NullPointerException("Action can not be null"); //$NON-NLS-1$
        }

        // button bind to action properties

        btn.styleProperty().bind(action.styleProperty());

        //btn.textProperty().bind(action.textProperty());
        if ( textBahavior == ActionTextBehavior.SHOW ) {
            btn.textProperty().bind(action.textProperty());
        }
        btn.disableProperty().bind(action.disabledProperty());


        btn.graphicProperty().bind(new ObjectBinding<Node>() {
            { bind(action.graphicProperty()); }

            @Override protected Node computeValue() {
                return copyNode(action.graphicProperty().get());
            }

            @Override
            public void removeListener(InvalidationListener listener) {
                super.removeListener(listener);
                unbind(action.graphicProperty());
            }
        });


        // add all the properties of the action into the button, and set up
        // a listener so they are always copied across
        btn.getProperties().putAll(action.getProperties());
        action.getProperties().addListener(new ButtonPropertiesMapChangeListener<>(btn, action));

        // tooltip requires some special handling (i.e. don't have one when
        // the text property is null
        btn.tooltipProperty().bind(new ObjectBinding<Tooltip>() {
            private Tooltip tooltip = new Tooltip();

            {
                bind(action.longTextProperty());
                tooltip.textProperty().bind(action.longTextProperty());
            }

            @Override protected Tooltip computeValue() {
                String longText =  action.longTextProperty().get();
                return longText == null || longText.isEmpty() ? null : tooltip;
            }
<<<<<<< HEAD

            @Override
            public void removeListener(InvalidationListener listener) {
                super.removeListener(listener);
                unbind(action.longTextProperty());
                tooltip.textProperty().unbind();
            }
=======
>>>>>>> 473f8289
        });



        // Handle the selected state of the button if it is of the applicable type

        if ( btn instanceof ToggleButton ) {
            ((ToggleButton)btn).selectedProperty().bindBidirectional(action.selectedProperty());
        }

        // Just call the execute method on the action itself when the action
        // event occurs on the button
        btn.setOnAction(action);

        return btn;
    }

<<<<<<< HEAD
    private static void unconfigure(final ButtonBase btn) {
        if (btn == null) {
            return;
        }

        if (!(btn.getOnAction() instanceof Action)) {
            throw new IllegalStateException("ButtonBase isn't bound to an action."); //$NON-NLS-1$
        }
        Action action = (Action) btn.getOnAction();

        btn.styleProperty().unbind();
        btn.textProperty().unbind();
        btn.disableProperty().unbind();
        btn.graphicProperty().unbind();

        action.getProperties().removeListener(new ButtonPropertiesMapChangeListener<>(btn, action));

        btn.tooltipProperty().unbind();

        if (btn instanceof ToggleButton) {
            ((ToggleButton) btn).selectedProperty().unbindBidirectional(action.selectedProperty());
        }

        btn.setOnAction(null);
    }
    
=======
>>>>>>> 473f8289
    private static <T extends MenuItem> T configure(final T menuItem, final Action action) {
        if (action == null) {
            throw new NullPointerException("Action can not be null"); //$NON-NLS-1$
        }

        // button bind to action properties
        menuItem.styleProperty().bind(action.styleProperty());
        menuItem.textProperty().bind(action.textProperty());
        menuItem.disableProperty().bind(action.disabledProperty());
        menuItem.acceleratorProperty().bind(action.acceleratorProperty());

        menuItem.graphicProperty().bind(new ObjectBinding<Node>() {
            { bind(action.graphicProperty()); }

            @Override protected Node computeValue() {
                return copyNode( action.graphicProperty().get());
            }

            @Override
            public void removeListener(InvalidationListener listener) {
                super.removeListener(listener);
                unbind(action.graphicProperty());
            }
        });


        // add all the properties of the action into the button, and set up
        // a listener so they are always copied across
        menuItem.getProperties().putAll(action.getProperties());
        action.getProperties().addListener(new MenuItemPropertiesMapChangeListener<>(menuItem, action));

        // Handle the selected state of the menu item if it is a
        // CheckMenuItem or RadioMenuItem

        if ( menuItem instanceof RadioMenuItem ) {
            ((RadioMenuItem)menuItem).selectedProperty().bindBidirectional(action.selectedProperty());
        } else if ( menuItem instanceof CheckMenuItem ) {
            ((CheckMenuItem)menuItem).selectedProperty().bindBidirectional(action.selectedProperty());
        }

        // Just call the execute method on the action itself when the action
        // event occurs on the button
        menuItem.setOnAction(action);

        return menuItem;
    }

    private static void unconfigure(final MenuItem menuItem) {
        if (menuItem == null) {
            return;
        }

        if (!(menuItem.getOnAction() instanceof Action)) {
            throw new IllegalStateException("MenuItem isn't bound to an action."); //$NON-NLS-1$
        }
        Action action = (Action) menuItem.getOnAction();

        menuItem.styleProperty().unbind();
        menuItem.textProperty().unbind();
        menuItem.disableProperty().unbind();
        menuItem.acceleratorProperty().unbind();
        menuItem.graphicProperty().unbind();

        action.getProperties().removeListener(new MenuItemPropertiesMapChangeListener<>(menuItem, action));

        if (menuItem instanceof RadioMenuItem) {
            ((RadioMenuItem) menuItem).selectedProperty().unbindBidirectional(action.selectedProperty());
        } else if (menuItem instanceof CheckMenuItem) {
            ((CheckMenuItem) menuItem).selectedProperty().unbindBidirectional(action.selectedProperty());
        }

        menuItem.setOnAction(null);
    }

    private static class ButtonPropertiesMapChangeListener<T extends ButtonBase> implements MapChangeListener<Object, Object> {

        private final WeakReference<T> btnWeakReference;
        private final Action action;

        private ButtonPropertiesMapChangeListener(T btn, Action action) {
            btnWeakReference = new WeakReference<>(btn);
            this.action = action;
        }

        @Override public void onChanged(MapChangeListener.Change<?, ?> change) {
            T btn = btnWeakReference.get();
            if (btn == null) {
                action.getProperties().removeListener(this);
            } else {
                btn.getProperties().clear();
                btn.getProperties().putAll(action.getProperties());
            }
        }

        @Override
        public boolean equals(Object otherObject) {
            if (this == otherObject) {
                return true;
            }
            if (otherObject == null || getClass() != otherObject.getClass()) {
                return false;
            }

            ButtonPropertiesMapChangeListener<?> otherListener = (ButtonPropertiesMapChangeListener<?>) otherObject;

            T btn = btnWeakReference.get();
            ButtonBase otherBtn = otherListener.btnWeakReference.get();
            if (btn != null ? !btn.equals(otherBtn) : otherBtn != null) {
                return false;
            }
            return action.equals(otherListener.action);
        }

        @Override
        public int hashCode() {
            T btn = btnWeakReference.get();
            int result = btn != null ? btn.hashCode() : 0;
            result = 31 * result + action.hashCode();
            return result;
        }
    }

    private static class MenuItemPropertiesMapChangeListener<T extends MenuItem> implements MapChangeListener<Object, Object> {

        private final WeakReference<T> menuItemWeakReference;
        private final Action action;

        private MenuItemPropertiesMapChangeListener(T menuItem, Action action) {
            menuItemWeakReference = new WeakReference<>(menuItem);
            this.action = action;
        }

        @Override public void onChanged(MapChangeListener.Change<?, ?> change) {
            T menuItem = menuItemWeakReference.get();
            if (menuItem == null) {
                action.getProperties().removeListener(this);
            } else {
                menuItem.getProperties().clear();
                menuItem.getProperties().putAll(action.getProperties());
            }
        }

        @Override
        public boolean equals(Object otherObject) {
            if (this == otherObject) {
                return true;
            }
            if (otherObject == null || getClass() != otherObject.getClass()) {
                return false;
            }

            MenuItemPropertiesMapChangeListener<?> otherListener = (MenuItemPropertiesMapChangeListener<?>) otherObject;

            T menuItem = menuItemWeakReference.get();
            MenuItem otherMenuItem = otherListener.menuItemWeakReference.get();
            if (menuItem != null ? !menuItem.equals(otherMenuItem) : otherMenuItem != null) {
                return false;
            }
            return action.equals(otherListener.action);

        }

        @Override
        public int hashCode() {
            T menuItem = menuItemWeakReference.get();
            int result = menuItem != null ? menuItem.hashCode() : 0;
            result = 31 * result + action.hashCode();
            return result;
        }
    }
}
<|MERGE_RESOLUTION|>--- conflicted
+++ resolved
@@ -1,891 +1,879 @@
-/**
- * Copyright (c) 2013, 2015 ControlsFX
- * All rights reserved.
- *
- * Redistribution and use in source and binary forms, with or without
- * modification, are permitted provided that the following conditions are met:
- *     * Redistributions of source code must retain the above copyright
- * notice, this list of conditions and the following disclaimer.
- *     * Redistributions in binary form must reproduce the above copyright
- * notice, this list of conditions and the following disclaimer in the
- * documentation and/or other materials provided with the distribution.
- *     * Neither the name of ControlsFX, any associated website, nor the
- * names of its contributors may be used to endorse or promote products
- * derived from this software without specific prior written permission.
- *
- * THIS SOFTWARE IS PROVIDED BY THE COPYRIGHT HOLDERS AND CONTRIBUTORS "AS IS" AND
- * ANY EXPRESS OR IMPLIED WARRANTIES, INCLUDING, BUT NOT LIMITED TO, THE IMPLIED
- * WARRANTIES OF MERCHANTABILITY AND FITNESS FOR A PARTICULAR PURPOSE ARE
- * DISCLAIMED. IN NO EVENT SHALL CONTROLSFX BE LIABLE FOR ANY
- * DIRECT, INDIRECT, INCIDENTAL, SPECIAL, EXEMPLARY, OR CONSEQUENTIAL DAMAGES
- * (INCLUDING, BUT NOT LIMITED TO, PROCUREMENT OF SUBSTITUTE GOODS OR SERVICES;
- * LOSS OF USE, DATA, OR PROFITS; OR BUSINESS INTERRUPTION) HOWEVER CAUSED AND
- * ON ANY THEORY OF LIABILITY, WHETHER IN CONTRACT, STRICT LIABILITY, OR TORT
- * (INCLUDING NEGLIGENCE OR OTHERWISE) ARISING IN ANY WAY OUT OF THE USE OF THIS
- * SOFTWARE, EVEN IF ADVISED OF THE POSSIBILITY OF SUCH DAMAGE.
- */
-package org.controlsfx.control.action;
-
-import java.lang.ref.WeakReference;
-import java.util.ArrayList;
-import java.util.Arrays;
-import java.util.Collection;
-
-import javafx.beans.InvalidationListener;
-import javafx.beans.binding.ObjectBinding;
-import javafx.collections.FXCollections;
-import javafx.collections.MapChangeListener;
-import javafx.collections.ObservableList;
-import javafx.scene.Node;
-import javafx.scene.control.Button;
-import javafx.scene.control.ButtonBar;
-import javafx.scene.control.ButtonBase;
-import javafx.scene.control.CheckBox;
-import javafx.scene.control.CheckMenuItem;
-import javafx.scene.control.ContextMenu;
-import javafx.scene.control.Hyperlink;
-import javafx.scene.control.Menu;
-import javafx.scene.control.MenuBar;
-import javafx.scene.control.MenuButton;
-import javafx.scene.control.MenuItem;
-import javafx.scene.control.RadioButton;
-import javafx.scene.control.RadioMenuItem;
-import javafx.scene.control.Separator;
-import javafx.scene.control.SeparatorMenuItem;
-import javafx.scene.control.ToggleButton;
-import javafx.scene.control.ToolBar;
-import javafx.scene.control.Tooltip;
-import javafx.scene.image.ImageView;
-
-import javafx.scene.layout.HBox;
-import javafx.scene.layout.Pane;
-import javafx.scene.layout.Priority;
-import javafx.scene.layout.VBox;
-import org.controlsfx.control.SegmentedButton;
-import org.controlsfx.tools.Duplicatable;
-
-/**
- * Convenience class for users of the {@link Action} API. Primarily this class
- * is used to conveniently create UI controls from a given Action (this is
- * necessary for now as there is no built-in support for Action in JavaFX
- * UI controls at present).
- *
- * <p>Some of the methods in this class take a {@link Collection} of
- * {@link Action actions}. In these cases, it is likely they are designed to
- * work with {@link ActionGroup action groups}. For examples on how to work with
- * these methods, refer to the {@link ActionGroup} class documentation.
- *
- * @see Action
- * @see ActionGroup
- */
-@SuppressWarnings("deprecation")
-public class ActionUtils {
-
-    /***************************************************************************
-     *                                                                         *
-     * Constructors                                                            *
-     *                                                                         *
-     **************************************************************************/
-
-    private ActionUtils() {
-        // no-op
-    }
-
-    /***************************************************************************
-     *                                                                         *
-     * Action API                                                              *
-     *                                                                         *
-     **************************************************************************/
-
-    /**
-     * Action text behavior.
-     * Defines uniform action's text behavior for multi-action controls such as toolbars and menus
-     */
-    public enum ActionTextBehavior {
-        /**
-         * Text is shown as usual on related control
-         */
-        SHOW,
-
-        /**
-         * Text is not shown on the related control
-         */
-        HIDE,
-    }
-
-
-    /**
-     * Takes the provided {@link Action} and returns a {@link Button} instance
-     * with all relevant properties bound to the properties of the Action.
-     *
-     * @param action The {@link Action} that the {@link Button} should bind to.
-     * @param textBehavior Defines {@link ActionTextBehavior}
-     * @return A {@link Button} that is bound to the state of the provided
-     *      {@link Action}
-     */
-    public static Button createButton(final Action action, final ActionTextBehavior textBehavior) {
-        return configure(new Button(), action, textBehavior);
-    }
-
-    /**
-     * Takes the provided {@link Action} and returns a {@link Button} instance
-     * with all relevant properties bound to the properties of the Action.
-     *
-     * @param action The {@link Action} that the {@link Button} should bind to.
-     * @return A {@link Button} that is bound to the state of the provided
-     *      {@link Action}
-     */
-    public static Button createButton(final Action action) {
-        return configure(new Button(), action, ActionTextBehavior.SHOW);
-    }
-
-    /**
-     * Takes the provided {@link Action} and binds the relevant properties to
-     * the supplied {@link Button}. This allows for the use of Actions
-     * within custom Button subclasses.
-     *
-     * @param action The {@link Action} that the {@link Button} should bind to.
-     * @param button The {@link ButtonBase} that the {@link Action} should be bound to.
-     * @return The {@link ButtonBase} that was bound to the {@link Action}.
-     */
-    public static ButtonBase configureButton(final Action action, ButtonBase button) {
-        return configure(button, action, ActionTextBehavior.SHOW);
-    }
-
-<<<<<<< HEAD
-    /**
-     * Removes all bindings and listeners which were added when the supplied
-     * {@link ButtonBase} was bound to an {@link Action} via one of the methods
-     * of this class.
-     *
-     * @param button a {@link ButtonBase} that was bound to an {@link Action}
-     */
-    public static void unconfigureButton(ButtonBase button) {
-        unconfigure(button);
-    }
-	    
-=======
->>>>>>> 473f8289
-    /**
-     * Takes the provided {@link Action} and returns a {@link MenuButton} instance
-     * with all relevant properties bound to the properties of the Action.
-     *
-     * @param action The {@link Action} that the {@link MenuButton} should bind to.
-     * @param textBehavior Defines {@link ActionTextBehavior}
-     * @return A {@link MenuButton} that is bound to the state of the provided
-     *      {@link Action}
-     */
-    public static MenuButton createMenuButton(final Action action, final ActionTextBehavior textBehavior) {
-        return configure(new MenuButton(), action, textBehavior);
-    }
-
-    /**
-     * Takes the provided {@link Action} and returns a {@link MenuButton} instance
-     * with all relevant properties bound to the properties of the Action.
-     *
-     * @param action The {@link Action} that the {@link MenuButton} should bind to.
-     * @return A {@link MenuButton} that is bound to the state of the provided
-     *      {@link Action}
-     */
-    public static MenuButton createMenuButton(final Action action) {
-        return configure(new MenuButton(), action, ActionTextBehavior.SHOW);
-    }
-
-    /**
-     * Takes the provided {@link Action} and returns a {@link Hyperlink} instance
-     * with all relevant properties bound to the properties of the Action.
-     *
-     * @param action The {@link Action} that the {@link Hyperlink} should bind to.
-     * @return A {@link Hyperlink} that is bound to the state of the provided
-     *      {@link Action}
-     */
-    public static Hyperlink createHyperlink(final Action action) {
-        return configure(new Hyperlink(), action, ActionTextBehavior.SHOW);
-    }
-
-    /**
-     * Takes the provided {@link Action} and returns a {@link ToggleButton} instance
-     * with all relevant properties bound to the properties of the Action.
-     *
-     * @param action The {@link Action} that the {@link ToggleButton} should bind to.
-     * @param textBehavior Defines {@link ActionTextBehavior}
-     * @return A {@link ToggleButton} that is bound to the state of the provided
-     *      {@link Action}
-     */
-    public static ToggleButton createToggleButton(final Action action, final ActionTextBehavior textBehavior ) {
-        return configure(new ToggleButton(), action, textBehavior);
-    }
-
-    /**
-     * Takes the provided {@link Action} and returns a {@link ToggleButton} instance
-     * with all relevant properties bound to the properties of the Action.
-     *
-     * @param action The {@link Action} that the {@link ToggleButton} should bind to.
-     * @return A {@link ToggleButton} that is bound to the state of the provided
-     *      {@link Action}
-     */
-    public static ToggleButton createToggleButton( final Action action ) {
-        return createToggleButton( action, ActionTextBehavior.SHOW );
-    }
-
-    /**
-     * Takes the provided {@link Collection} of {@link Action}  and returns a {@link SegmentedButton} instance
-     * with all relevant properties bound to the properties of the actions.
-     *
-     * @param actions The {@link Collection} of {@link Action} that the {@link SegmentedButton} should bind to.
-     * @param textBehavior Defines {@link ActionTextBehavior}
-     * @return A {@link SegmentedButton} that is bound to the state of the provided {@link Action}s
-     */
-    public static SegmentedButton createSegmentedButton(final ActionTextBehavior textBehavior, Collection<? extends Action> actions) {
-        ObservableList<ToggleButton> buttons = FXCollections.observableArrayList();
-        for( Action a: actions ) {
-            buttons.add( createToggleButton(a,textBehavior));
-        }
-        return new SegmentedButton( buttons );
-    }
-
-    /**
-     * Takes the provided {@link Collection} of {@link Action}  and returns a {@link SegmentedButton} instance
-     * with all relevant properties bound to the properties of the actions.
-     *
-     * @param actions The {@link Collection} of {@link Action} that the {@link SegmentedButton} should bind to.
-     * @return A {@link SegmentedButton} that is bound to the state of the provided {@link Action}s
-     */
-    public static SegmentedButton createSegmentedButton(Collection<? extends Action> actions) {
-        return createSegmentedButton( ActionTextBehavior.SHOW, actions);
-    }
-
-    /**
-     * Takes the provided varargs array of {@link Action}  and returns a {@link SegmentedButton} instance
-     * with all relevant properties bound to the properties of the actions.
-     *
-     * @param actions A varargs array of {@link Action} that the {@link SegmentedButton} should bind to.
-     * @param textBehavior Defines {@link ActionTextBehavior}
-     * @return A {@link SegmentedButton} that is bound to the state of the provided {@link Action}s
-     */
-    public static SegmentedButton createSegmentedButton(ActionTextBehavior textBehavior, Action... actions) {
-        return createSegmentedButton(textBehavior, Arrays.asList(actions));
-    }
-
-    /**
-     * Takes the provided varargs array of {@link Action}  and returns a {@link SegmentedButton} instance
-     * with all relevant properties bound to the properties of the actions.
-     *
-     * @param actions A varargs array of {@link Action} that the {@link SegmentedButton} should bind to.
-     * @return A {@link SegmentedButton} that is bound to the state of the provided {@link Action}s
-     */
-    public static SegmentedButton createSegmentedButton(Action... actions) {
-        return createSegmentedButton(ActionTextBehavior.SHOW, Arrays.asList(actions));
-    }
-
-
-
-    /**
-     * Takes the provided {@link Action} and returns a {@link CheckBox} instance
-     * with all relevant properties bound to the properties of the Action.
-     *
-     * @param action The {@link Action} that the {@link CheckBox} should bind to.
-     * @return A {@link CheckBox} that is bound to the state of the provided
-     *      {@link Action}
-     */
-    public static CheckBox createCheckBox(final Action action) {
-        return configure(new CheckBox(), action, ActionTextBehavior.SHOW);
-    }
-
-    /**
-     * Takes the provided {@link Action} and returns a {@link RadioButton} instance
-     * with all relevant properties bound to the properties of the Action.
-     *
-     * @param action The {@link Action} that the {@link RadioButton} should bind to.
-     * @return A {@link RadioButton} that is bound to the state of the provided
-     *      {@link Action}
-     */
-    public static RadioButton createRadioButton(final Action action) {
-        return configure(new RadioButton(), action, ActionTextBehavior.SHOW);
-    }
-
-    /**
-     * Takes the provided {@link Action} and returns a {@link MenuItem} instance
-     * with all relevant properties bound to the properties of the Action.
-     *
-     * @param action The {@link Action} that the {@link MenuItem} should bind to.
-     * @return A {@link MenuItem} that is bound to the state of the provided
-     *      {@link Action}
-     */
-    public static MenuItem createMenuItem(final Action action) {
-        return configure(new MenuItem(), action);
-    }
-
-    public static MenuItem configureMenuItem(final Action action, MenuItem menuItem) {
-        return configure(menuItem, action);
-    }
-
-<<<<<<< HEAD
-    /**
-     * Removes all bindings and listeners which were added when the supplied
-     * {@link MenuItem} was bound to an {@link Action} via one of the methods
-     * of this class.
-     *
-     * @param menuItem a {@link MenuItem} that was bound to an {@link Action}
-     */
-    public static void unconfigureMenuItem(final MenuItem menuItem) {
-        unconfigure(menuItem);
-    }
-    
-=======
->>>>>>> 473f8289
-    /**
-     * Takes the provided {@link Action} and returns a {@link Menu} instance
-     * with all relevant properties bound to the properties of the Action.
-     *
-     * @param action The {@link Action} that the {@link Menu} should bind to.
-     * @return A {@link Menu} that is bound to the state of the provided
-     *      {@link Action}
-     */
-    public static Menu createMenu(final Action action) {
-        return configure(new Menu(), action);
-    }
-
-    /**
-     * Takes the provided {@link Action} and returns a {@link CheckMenuItem} instance
-     * with all relevant properties bound to the properties of the Action.
-     *
-     * @param action The {@link Action} that the {@link CheckMenuItem} should bind to.
-     * @return A {@link CheckMenuItem} that is bound to the state of the provided
-     *      {@link Action}
-     */
-    public static CheckMenuItem createCheckMenuItem(final Action action) {
-        return configure(new CheckMenuItem(), action);
-    }
-
-    /**
-     * Takes the provided {@link Action} and returns a {@link RadioMenuItem} instance
-     * with all relevant properties bound to the properties of the Action.
-     *
-     * @param action The {@link Action} that the {@link RadioMenuItem} should bind to.
-     * @return A {@link RadioMenuItem} that is bound to the state of the provided
-     *      {@link Action}
-     */
-    public static RadioMenuItem createRadioMenuItem(final Action action) {
-        return configure(new RadioMenuItem(action.textProperty().get()), action);
-    }
-
-
-
-    /***************************************************************************
-     *                                                                         *
-     * ActionGroup API                                                         *
-     *                                                                         *
-     **************************************************************************/
-
-
-    /**
-     * Action representation of the generic separator. Adding this action anywhere in the
-     * action tree serves as indication that separator has be created in its place.
-     * See {@link ActionGroup} for example of action tree creation
-     */
-    public static Action ACTION_SEPARATOR = new Action(null, null) {
-        @Override public String toString() {
-            return "Separator";  //$NON-NLS-1$
-        };
-    };
-
-    public static Action ACTION_SPAN = new Action(null, null) {
-        @Override public String toString() {
-            return "Span";  //$NON-NLS-1$
-        };
-    };
-
-
-
-    /**
-     * Takes the provided {@link Collection} of {@link Action} (or subclasses,
-     * such as {@link ActionGroup}) instances and returns a {@link ToolBar}
-     * populated with appropriate {@link Node nodes} bound to the provided
-     * {@link Action actions}.
-     *
-     * @param actions The {@link Action actions} to place on the {@link ToolBar}.
-     * @param textBehavior defines {@link ActionTextBehavior}
-     * @return A {@link ToolBar} that contains {@link Node nodes} which are bound
-     *      to the state of the provided {@link Action}
-     */
-    public static ToolBar createToolBar(Collection<? extends Action> actions, ActionTextBehavior textBehavior) {
-        return updateToolBar( new ToolBar(), actions, textBehavior );
-    }
-
-    /**
-     * Takes the provided {@link Collection} of {@link Action} (or subclasses,
-     * such as {@link ActionGroup}) instances and returns provided {@link ToolBar}
-     * populated with appropriate {@link Node nodes} bound to the provided
-     * {@link Action actions}. Previous toolbar content is removed
-     *
-     * @param toolbar The {@link ToolBar toolbar} to update
-     * @param actions The {@link Action actions} to place on the {@link ToolBar}.
-     * @param textBehavior defines {@link ActionTextBehavior}
-     * @return A {@link ToolBar} that contains {@link Node nodes} which are bound
-     *      to the state of the provided {@link Action}
-     */
-    public static ToolBar updateToolBar( ToolBar toolbar, Collection<? extends Action> actions, ActionTextBehavior textBehavior) {
-        toolbar.getItems().clear();
-        for (Action action : actions) {
-            if ( action instanceof ActionGroup ) {
-                MenuButton menu = createMenuButton( action, textBehavior );
-                menu.setFocusTraversable(false);
-                menu.getItems().addAll( toMenuItems( ((ActionGroup)action).getActions()));
-                toolbar.getItems().add(menu);
-            } else if ( action == ACTION_SEPARATOR ) {
-                toolbar.getItems().add( new Separator());
-            } else if ( action == ACTION_SPAN ) {
-                Pane span = new Pane();
-                HBox.setHgrow(span, Priority.ALWAYS);
-                VBox.setVgrow(span, Priority.ALWAYS);
-                toolbar.getItems().add(span);
-            } else if ( action == null ) {
-            } else {
-                Button button = createButton(action,textBehavior);
-                button.setFocusTraversable(false);
-                toolbar.getItems().add(button);
-            }
-        }
-
-        return toolbar;
-    }
-
-    /**
-     * Takes the provided {@link Collection} of {@link Action} (or subclasses,
-     * such as {@link ActionGroup}) instances and returns a {@link MenuBar}
-     * populated with appropriate {@link Node nodes} bound to the provided
-     * {@link Action actions}.
-     *
-     * @param actions The {@link Action actions} to place on the {@link MenuBar}.
-     * @return A {@link MenuBar} that contains {@link Node nodes} which are bound
-     *      to the state of the provided {@link Action}
-     */
-    public static MenuBar createMenuBar(Collection<? extends Action> actions) {
-        return updateMenuBar(new MenuBar(), actions);
-    }
-
-    /**
-     * Takes the provided {@link Collection} of {@link Action} (or subclasses,
-     * such as {@link ActionGroup}) instances and updates a {@link MenuBar}
-     * populated with appropriate {@link Node nodes} bound to the provided
-     * {@link Action actions}. Previous MenuBar content is removed.
-     *
-     * @param menuBar The {@link MenuBar menuBar} to update
-     * @param actions The {@link Action actions} to place on the {@link MenuBar}.
-     * @return A {@link MenuBar} that contains {@link Node nodes} which are bound
-     *      to the state of the provided {@link Action}
-     */
-    public static MenuBar updateMenuBar( MenuBar menuBar, Collection<? extends Action> actions) {
-        menuBar.getMenus().clear();
-        for (Action action : actions) {
-
-            if ( action == ACTION_SEPARATOR || action == ACTION_SPAN ) continue;
-
-            Menu menu = createMenu( action );
-
-            if ( action instanceof ActionGroup ) {
-                menu.getItems().addAll( toMenuItems( ((ActionGroup)action).getActions()));
-            } else if ( action == null ) {
-            }
-
-            menuBar.getMenus().add(menu);
-        }
-
-        return menuBar;
-    }
-
-    /**
-     * Takes the provided {@link Collection} of {@link Action} (or subclasses,
-     * such as {@link ActionGroup}) instances and returns a {@link ButtonBar}
-     * populated with appropriate {@link Node nodes} bound to the provided
-     * {@link Action actions}.
-     *
-     * @param actions The {@link Action actions} to place on the {@link ButtonBar}.
-     * @return A {@link ButtonBar} that contains {@link Node nodes} which are bound
-     *      to the state of the provided {@link Action}
-     */
-    public static ButtonBar createButtonBar(Collection<? extends Action> actions) {
-        return updateButtonBar( new ButtonBar(), actions);
-    }
-
-    /**
-     * Takes the provided {@link Collection} of {@link Action} (or subclasses,
-     * such as {@link ActionGroup}) instances and updates a {@link ButtonBar}
-     * populated with appropriate {@link Node nodes} bound to the provided
-     * {@link Action actions}. Previous content of button bar is removed
-     *
-     * @param buttonBar The {@link ButtonBar buttonBar} to update
-     * @param actions The {@link Action actions} to place on the {@link ButtonBar}.
-     * @return A {@link ButtonBar} that contains {@link Node nodes} which are bound
-     *      to the state of the provided {@link Action}
-     */
-    public static ButtonBar updateButtonBar( ButtonBar buttonBar, Collection<? extends Action> actions) {
-        buttonBar.getButtons().clear();
-        for (Action action : actions) {
-            if ( action instanceof ActionGroup ) {
-                // no-op
-            } else if ( action == ACTION_SPAN || action == ACTION_SEPARATOR || action == null ) {
-                // no-op
-            } else {
-                buttonBar.getButtons().add(createButton(action, ActionTextBehavior.SHOW));
-            }
-        }
-
-        return buttonBar;
-    }
-
-    /**
-     * Takes the provided {@link Collection} of {@link Action} (or subclasses,
-     * such as {@link ActionGroup}) instances and returns a {@link ContextMenu}
-     * populated with appropriate {@link Node nodes} bound to the provided
-     * {@link Action actions}.
-     *
-     * @param actions The {@link Action actions} to place on the {@link ContextMenu}.
-     * @return A {@link ContextMenu} that contains {@link Node nodes} which are bound
-     *      to the state of the provided {@link Action}
-     */
-    public static ContextMenu createContextMenu(Collection<? extends Action> actions) {
-        return updateContextMenu(new ContextMenu(), actions);
-    }
-
-    /**
-     * Takes the provided {@link Collection} of {@link Action} (or subclasses,
-     * such as {@link ActionGroup}) instances and updates a {@link ContextMenu}
-     * populated with appropriate {@link Node nodes} bound to the provided
-     * {@link Action actions}. Previous content of context menu is removed
-     *
-     * @param menu The {@link ContextMenu menu} to update
-     * @param actions The {@link Action actions} to place on the {@link ContextMenu}.
-     * @return A {@link ContextMenu} that contains {@link Node nodes} which are bound
-     *      to the state of the provided {@link Action}
-     */
-    public static ContextMenu updateContextMenu(ContextMenu menu, Collection<? extends Action> actions) {
-        menu.getItems().clear();
-        menu.getItems().addAll(toMenuItems(actions));
-        return menu;
-    }
-
-
-    /***************************************************************************
-     *                                                                         *
-     * Private implementation                                                  *
-     *                                                                         *
-     **************************************************************************/
-
-    private static Collection<MenuItem> toMenuItems( Collection<? extends Action> actions ) {
-
-        Collection<MenuItem> items = new ArrayList<>();
-
-        for (Action action : actions) {
-
-            if ( action instanceof ActionGroup ) {
-
-                Menu menu = createMenu( action );
-                menu.getItems().addAll( toMenuItems( ((ActionGroup)action).getActions()));
-                items.add(menu);
-
-            } else if ( action == ACTION_SEPARATOR ) {
-
-                items.add( new SeparatorMenuItem());
-
-            } else if ( action == null || action == ACTION_SPAN) {
-            } else {
-
-                items.add( createMenuItem(action));
-
-            }
-
-        }
-
-        return items;
-
-    }
-
-    private static Node copyNode( Node node ) {
-        if ( node instanceof ImageView ) {
-            return new ImageView( ((ImageView)node).getImage());
-        } else if ( node instanceof Duplicatable<?> ) {
-            return (Node) ((Duplicatable<?>)node).duplicate();
-        } else {
-            return null;
-        }
-    }
-
-    private static <T extends ButtonBase> T configure(final T btn, final Action action, final ActionTextBehavior textBahavior) {
-        if (action == null) {
-            throw new NullPointerException("Action can not be null"); //$NON-NLS-1$
-        }
-
-        // button bind to action properties
-
-        btn.styleProperty().bind(action.styleProperty());
-
-        //btn.textProperty().bind(action.textProperty());
-        if ( textBahavior == ActionTextBehavior.SHOW ) {
-            btn.textProperty().bind(action.textProperty());
-        }
-        btn.disableProperty().bind(action.disabledProperty());
-
-
-        btn.graphicProperty().bind(new ObjectBinding<Node>() {
-            { bind(action.graphicProperty()); }
-
-            @Override protected Node computeValue() {
-                return copyNode(action.graphicProperty().get());
-            }
-
-            @Override
-            public void removeListener(InvalidationListener listener) {
-                super.removeListener(listener);
-                unbind(action.graphicProperty());
-            }
-        });
-
-
-        // add all the properties of the action into the button, and set up
-        // a listener so they are always copied across
-        btn.getProperties().putAll(action.getProperties());
-        action.getProperties().addListener(new ButtonPropertiesMapChangeListener<>(btn, action));
-
-        // tooltip requires some special handling (i.e. don't have one when
-        // the text property is null
-        btn.tooltipProperty().bind(new ObjectBinding<Tooltip>() {
-            private Tooltip tooltip = new Tooltip();
-
-            {
-                bind(action.longTextProperty());
-                tooltip.textProperty().bind(action.longTextProperty());
-            }
-
-            @Override protected Tooltip computeValue() {
-                String longText =  action.longTextProperty().get();
-                return longText == null || longText.isEmpty() ? null : tooltip;
-            }
-<<<<<<< HEAD
-
-            @Override
-            public void removeListener(InvalidationListener listener) {
-                super.removeListener(listener);
-                unbind(action.longTextProperty());
-                tooltip.textProperty().unbind();
-            }
-=======
->>>>>>> 473f8289
-        });
-
-
-
-        // Handle the selected state of the button if it is of the applicable type
-
-        if ( btn instanceof ToggleButton ) {
-            ((ToggleButton)btn).selectedProperty().bindBidirectional(action.selectedProperty());
-        }
-
-        // Just call the execute method on the action itself when the action
-        // event occurs on the button
-        btn.setOnAction(action);
-
-        return btn;
-    }
-
-<<<<<<< HEAD
-    private static void unconfigure(final ButtonBase btn) {
-        if (btn == null) {
-            return;
-        }
-
-        if (!(btn.getOnAction() instanceof Action)) {
-            throw new IllegalStateException("ButtonBase isn't bound to an action."); //$NON-NLS-1$
-        }
-        Action action = (Action) btn.getOnAction();
-
-        btn.styleProperty().unbind();
-        btn.textProperty().unbind();
-        btn.disableProperty().unbind();
-        btn.graphicProperty().unbind();
-
-        action.getProperties().removeListener(new ButtonPropertiesMapChangeListener<>(btn, action));
-
-        btn.tooltipProperty().unbind();
-
-        if (btn instanceof ToggleButton) {
-            ((ToggleButton) btn).selectedProperty().unbindBidirectional(action.selectedProperty());
-        }
-
-        btn.setOnAction(null);
-    }
-    
-=======
->>>>>>> 473f8289
-    private static <T extends MenuItem> T configure(final T menuItem, final Action action) {
-        if (action == null) {
-            throw new NullPointerException("Action can not be null"); //$NON-NLS-1$
-        }
-
-        // button bind to action properties
-        menuItem.styleProperty().bind(action.styleProperty());
-        menuItem.textProperty().bind(action.textProperty());
-        menuItem.disableProperty().bind(action.disabledProperty());
-        menuItem.acceleratorProperty().bind(action.acceleratorProperty());
-
-        menuItem.graphicProperty().bind(new ObjectBinding<Node>() {
-            { bind(action.graphicProperty()); }
-
-            @Override protected Node computeValue() {
-                return copyNode( action.graphicProperty().get());
-            }
-
-            @Override
-            public void removeListener(InvalidationListener listener) {
-                super.removeListener(listener);
-                unbind(action.graphicProperty());
-            }
-        });
-
-
-        // add all the properties of the action into the button, and set up
-        // a listener so they are always copied across
-        menuItem.getProperties().putAll(action.getProperties());
-        action.getProperties().addListener(new MenuItemPropertiesMapChangeListener<>(menuItem, action));
-
-        // Handle the selected state of the menu item if it is a
-        // CheckMenuItem or RadioMenuItem
-
-        if ( menuItem instanceof RadioMenuItem ) {
-            ((RadioMenuItem)menuItem).selectedProperty().bindBidirectional(action.selectedProperty());
-        } else if ( menuItem instanceof CheckMenuItem ) {
-            ((CheckMenuItem)menuItem).selectedProperty().bindBidirectional(action.selectedProperty());
-        }
-
-        // Just call the execute method on the action itself when the action
-        // event occurs on the button
-        menuItem.setOnAction(action);
-
-        return menuItem;
-    }
-
-    private static void unconfigure(final MenuItem menuItem) {
-        if (menuItem == null) {
-            return;
-        }
-
-        if (!(menuItem.getOnAction() instanceof Action)) {
-            throw new IllegalStateException("MenuItem isn't bound to an action."); //$NON-NLS-1$
-        }
-        Action action = (Action) menuItem.getOnAction();
-
-        menuItem.styleProperty().unbind();
-        menuItem.textProperty().unbind();
-        menuItem.disableProperty().unbind();
-        menuItem.acceleratorProperty().unbind();
-        menuItem.graphicProperty().unbind();
-
-        action.getProperties().removeListener(new MenuItemPropertiesMapChangeListener<>(menuItem, action));
-
-        if (menuItem instanceof RadioMenuItem) {
-            ((RadioMenuItem) menuItem).selectedProperty().unbindBidirectional(action.selectedProperty());
-        } else if (menuItem instanceof CheckMenuItem) {
-            ((CheckMenuItem) menuItem).selectedProperty().unbindBidirectional(action.selectedProperty());
-        }
-
-        menuItem.setOnAction(null);
-    }
-
-    private static class ButtonPropertiesMapChangeListener<T extends ButtonBase> implements MapChangeListener<Object, Object> {
-
-        private final WeakReference<T> btnWeakReference;
-        private final Action action;
-
-        private ButtonPropertiesMapChangeListener(T btn, Action action) {
-            btnWeakReference = new WeakReference<>(btn);
-            this.action = action;
-        }
-
-        @Override public void onChanged(MapChangeListener.Change<?, ?> change) {
-            T btn = btnWeakReference.get();
-            if (btn == null) {
-                action.getProperties().removeListener(this);
-            } else {
-                btn.getProperties().clear();
-                btn.getProperties().putAll(action.getProperties());
-            }
-        }
-
-        @Override
-        public boolean equals(Object otherObject) {
-            if (this == otherObject) {
-                return true;
-            }
-            if (otherObject == null || getClass() != otherObject.getClass()) {
-                return false;
-            }
-
-            ButtonPropertiesMapChangeListener<?> otherListener = (ButtonPropertiesMapChangeListener<?>) otherObject;
-
-            T btn = btnWeakReference.get();
-            ButtonBase otherBtn = otherListener.btnWeakReference.get();
-            if (btn != null ? !btn.equals(otherBtn) : otherBtn != null) {
-                return false;
-            }
-            return action.equals(otherListener.action);
-        }
-
-        @Override
-        public int hashCode() {
-            T btn = btnWeakReference.get();
-            int result = btn != null ? btn.hashCode() : 0;
-            result = 31 * result + action.hashCode();
-            return result;
-        }
-    }
-
-    private static class MenuItemPropertiesMapChangeListener<T extends MenuItem> implements MapChangeListener<Object, Object> {
-
-        private final WeakReference<T> menuItemWeakReference;
-        private final Action action;
-
-        private MenuItemPropertiesMapChangeListener(T menuItem, Action action) {
-            menuItemWeakReference = new WeakReference<>(menuItem);
-            this.action = action;
-        }
-
-        @Override public void onChanged(MapChangeListener.Change<?, ?> change) {
-            T menuItem = menuItemWeakReference.get();
-            if (menuItem == null) {
-                action.getProperties().removeListener(this);
-            } else {
-                menuItem.getProperties().clear();
-                menuItem.getProperties().putAll(action.getProperties());
-            }
-        }
-
-        @Override
-        public boolean equals(Object otherObject) {
-            if (this == otherObject) {
-                return true;
-            }
-            if (otherObject == null || getClass() != otherObject.getClass()) {
-                return false;
-            }
-
-            MenuItemPropertiesMapChangeListener<?> otherListener = (MenuItemPropertiesMapChangeListener<?>) otherObject;
-
-            T menuItem = menuItemWeakReference.get();
-            MenuItem otherMenuItem = otherListener.menuItemWeakReference.get();
-            if (menuItem != null ? !menuItem.equals(otherMenuItem) : otherMenuItem != null) {
-                return false;
-            }
-            return action.equals(otherListener.action);
-
-        }
-
-        @Override
-        public int hashCode() {
-            T menuItem = menuItemWeakReference.get();
-            int result = menuItem != null ? menuItem.hashCode() : 0;
-            result = 31 * result + action.hashCode();
-            return result;
-        }
-    }
-}
+/**
+ * Copyright (c) 2013, 2015 ControlsFX
+ * All rights reserved.
+ *
+ * Redistribution and use in source and binary forms, with or without
+ * modification, are permitted provided that the following conditions are met:
+ *     * Redistributions of source code must retain the above copyright
+ * notice, this list of conditions and the following disclaimer.
+ *     * Redistributions in binary form must reproduce the above copyright
+ * notice, this list of conditions and the following disclaimer in the
+ * documentation and/or other materials provided with the distribution.
+ *     * Neither the name of ControlsFX, any associated website, nor the
+ * names of its contributors may be used to endorse or promote products
+ * derived from this software without specific prior written permission.
+ *
+ * THIS SOFTWARE IS PROVIDED BY THE COPYRIGHT HOLDERS AND CONTRIBUTORS "AS IS" AND
+ * ANY EXPRESS OR IMPLIED WARRANTIES, INCLUDING, BUT NOT LIMITED TO, THE IMPLIED
+ * WARRANTIES OF MERCHANTABILITY AND FITNESS FOR A PARTICULAR PURPOSE ARE
+ * DISCLAIMED. IN NO EVENT SHALL CONTROLSFX BE LIABLE FOR ANY
+ * DIRECT, INDIRECT, INCIDENTAL, SPECIAL, EXEMPLARY, OR CONSEQUENTIAL DAMAGES
+ * (INCLUDING, BUT NOT LIMITED TO, PROCUREMENT OF SUBSTITUTE GOODS OR SERVICES;
+ * LOSS OF USE, DATA, OR PROFITS; OR BUSINESS INTERRUPTION) HOWEVER CAUSED AND
+ * ON ANY THEORY OF LIABILITY, WHETHER IN CONTRACT, STRICT LIABILITY, OR TORT
+ * (INCLUDING NEGLIGENCE OR OTHERWISE) ARISING IN ANY WAY OUT OF THE USE OF THIS
+ * SOFTWARE, EVEN IF ADVISED OF THE POSSIBILITY OF SUCH DAMAGE.
+ */
+package org.controlsfx.control.action;
+
+import java.lang.ref.WeakReference;
+import java.util.ArrayList;
+import java.util.Arrays;
+import java.util.Collection;
+
+import javafx.beans.InvalidationListener;
+import javafx.beans.binding.ObjectBinding;
+import javafx.collections.FXCollections;
+import javafx.collections.MapChangeListener;
+import javafx.collections.ObservableList;
+import javafx.scene.Node;
+import javafx.scene.control.Button;
+import javafx.scene.control.ButtonBar;
+import javafx.scene.control.ButtonBase;
+import javafx.scene.control.CheckBox;
+import javafx.scene.control.CheckMenuItem;
+import javafx.scene.control.ContextMenu;
+import javafx.scene.control.Hyperlink;
+import javafx.scene.control.Menu;
+import javafx.scene.control.MenuBar;
+import javafx.scene.control.MenuButton;
+import javafx.scene.control.MenuItem;
+import javafx.scene.control.RadioButton;
+import javafx.scene.control.RadioMenuItem;
+import javafx.scene.control.Separator;
+import javafx.scene.control.SeparatorMenuItem;
+import javafx.scene.control.ToggleButton;
+import javafx.scene.control.ToolBar;
+import javafx.scene.control.Tooltip;
+import javafx.scene.image.ImageView;
+
+import javafx.scene.layout.HBox;
+import javafx.scene.layout.Pane;
+import javafx.scene.layout.Priority;
+import javafx.scene.layout.VBox;
+import org.controlsfx.control.SegmentedButton;
+import org.controlsfx.tools.Duplicatable;
+
+/**
+ * Convenience class for users of the {@link Action} API. Primarily this class
+ * is used to conveniently create UI controls from a given Action (this is
+ * necessary for now as there is no built-in support for Action in JavaFX
+ * UI controls at present).
+ *
+ * <p>Some of the methods in this class take a {@link Collection} of
+ * {@link Action actions}. In these cases, it is likely they are designed to
+ * work with {@link ActionGroup action groups}. For examples on how to work with
+ * these methods, refer to the {@link ActionGroup} class documentation.
+ *
+ * @see Action
+ * @see ActionGroup
+ */
+@SuppressWarnings("deprecation")
+public class ActionUtils {
+
+    /***************************************************************************
+     *                                                                         *
+     * Constructors                                                            *
+     *                                                                         *
+     **************************************************************************/
+
+    private ActionUtils() {
+        // no-op
+    }
+
+    /***************************************************************************
+     *                                                                         *
+     * Action API                                                              *
+     *                                                                         *
+     **************************************************************************/
+
+    /**
+     * Action text behavior.
+     * Defines uniform action's text behavior for multi-action controls such as toolbars and menus
+     */
+    public enum ActionTextBehavior {
+        /**
+         * Text is shown as usual on related control
+         */
+        SHOW,
+
+        /**
+         * Text is not shown on the related control
+         */
+        HIDE,
+    }
+
+
+    /**
+     * Takes the provided {@link Action} and returns a {@link Button} instance
+     * with all relevant properties bound to the properties of the Action.
+     *
+     * @param action The {@link Action} that the {@link Button} should bind to.
+     * @param textBehavior Defines {@link ActionTextBehavior}
+     * @return A {@link Button} that is bound to the state of the provided
+     *      {@link Action}
+     */
+    public static Button createButton(final Action action, final ActionTextBehavior textBehavior) {
+        return configure(new Button(), action, textBehavior);
+    }
+
+    /**
+     * Takes the provided {@link Action} and returns a {@link Button} instance
+     * with all relevant properties bound to the properties of the Action.
+     *
+     * @param action The {@link Action} that the {@link Button} should bind to.
+     * @return A {@link Button} that is bound to the state of the provided
+     *      {@link Action}
+     */
+    public static Button createButton(final Action action) {
+        return configure(new Button(), action, ActionTextBehavior.SHOW);
+    }
+
+    /**
+     * Takes the provided {@link Action} and binds the relevant properties to
+     * the supplied {@link Button}. This allows for the use of Actions
+     * within custom Button subclasses.
+     *
+     * @param action The {@link Action} that the {@link Button} should bind to.
+     * @param button The {@link ButtonBase} that the {@link Action} should be bound to.
+     * @return The {@link ButtonBase} that was bound to the {@link Action}.
+     */
+    public static ButtonBase configureButton(final Action action, ButtonBase button) {
+        return configure(button, action, ActionTextBehavior.SHOW);
+    }
+
+    /**
+     * Removes all bindings and listeners which were added when the supplied
+     * {@link ButtonBase} was bound to an {@link Action} via one of the methods
+     * of this class.
+     *
+     * @param button a {@link ButtonBase} that was bound to an {@link Action}
+     */
+    public static void unconfigureButton(ButtonBase button) {
+        unconfigure(button);
+    }
+	    
+    /**
+     * Takes the provided {@link Action} and returns a {@link MenuButton} instance
+     * with all relevant properties bound to the properties of the Action.
+     *
+     * @param action The {@link Action} that the {@link MenuButton} should bind to.
+     * @param textBehavior Defines {@link ActionTextBehavior}
+     * @return A {@link MenuButton} that is bound to the state of the provided
+     *      {@link Action}
+     */
+    public static MenuButton createMenuButton(final Action action, final ActionTextBehavior textBehavior) {
+        return configure(new MenuButton(), action, textBehavior);
+    }
+
+    /**
+     * Takes the provided {@link Action} and returns a {@link MenuButton} instance
+     * with all relevant properties bound to the properties of the Action.
+     *
+     * @param action The {@link Action} that the {@link MenuButton} should bind to.
+     * @return A {@link MenuButton} that is bound to the state of the provided
+     *      {@link Action}
+     */
+    public static MenuButton createMenuButton(final Action action) {
+        return configure(new MenuButton(), action, ActionTextBehavior.SHOW);
+    }
+
+    /**
+     * Takes the provided {@link Action} and returns a {@link Hyperlink} instance
+     * with all relevant properties bound to the properties of the Action.
+     *
+     * @param action The {@link Action} that the {@link Hyperlink} should bind to.
+     * @return A {@link Hyperlink} that is bound to the state of the provided
+     *      {@link Action}
+     */
+    public static Hyperlink createHyperlink(final Action action) {
+        return configure(new Hyperlink(), action, ActionTextBehavior.SHOW);
+    }
+
+    /**
+     * Takes the provided {@link Action} and returns a {@link ToggleButton} instance
+     * with all relevant properties bound to the properties of the Action.
+     *
+     * @param action The {@link Action} that the {@link ToggleButton} should bind to.
+     * @param textBehavior Defines {@link ActionTextBehavior}
+     * @return A {@link ToggleButton} that is bound to the state of the provided
+     *      {@link Action}
+     */
+    public static ToggleButton createToggleButton(final Action action, final ActionTextBehavior textBehavior ) {
+        return configure(new ToggleButton(), action, textBehavior);
+    }
+
+    /**
+     * Takes the provided {@link Action} and returns a {@link ToggleButton} instance
+     * with all relevant properties bound to the properties of the Action.
+     *
+     * @param action The {@link Action} that the {@link ToggleButton} should bind to.
+     * @return A {@link ToggleButton} that is bound to the state of the provided
+     *      {@link Action}
+     */
+    public static ToggleButton createToggleButton( final Action action ) {
+        return createToggleButton( action, ActionTextBehavior.SHOW );
+    }
+
+    /**
+     * Takes the provided {@link Collection} of {@link Action}  and returns a {@link SegmentedButton} instance
+     * with all relevant properties bound to the properties of the actions.
+     *
+     * @param actions The {@link Collection} of {@link Action} that the {@link SegmentedButton} should bind to.
+     * @param textBehavior Defines {@link ActionTextBehavior}
+     * @return A {@link SegmentedButton} that is bound to the state of the provided {@link Action}s
+     */
+    public static SegmentedButton createSegmentedButton(final ActionTextBehavior textBehavior, Collection<? extends Action> actions) {
+        ObservableList<ToggleButton> buttons = FXCollections.observableArrayList();
+        for( Action a: actions ) {
+            buttons.add( createToggleButton(a,textBehavior));
+        }
+        return new SegmentedButton( buttons );
+    }
+
+    /**
+     * Takes the provided {@link Collection} of {@link Action}  and returns a {@link SegmentedButton} instance
+     * with all relevant properties bound to the properties of the actions.
+     *
+     * @param actions The {@link Collection} of {@link Action} that the {@link SegmentedButton} should bind to.
+     * @return A {@link SegmentedButton} that is bound to the state of the provided {@link Action}s
+     */
+    public static SegmentedButton createSegmentedButton(Collection<? extends Action> actions) {
+        return createSegmentedButton( ActionTextBehavior.SHOW, actions);
+    }
+
+    /**
+     * Takes the provided varargs array of {@link Action}  and returns a {@link SegmentedButton} instance
+     * with all relevant properties bound to the properties of the actions.
+     *
+     * @param actions A varargs array of {@link Action} that the {@link SegmentedButton} should bind to.
+     * @param textBehavior Defines {@link ActionTextBehavior}
+     * @return A {@link SegmentedButton} that is bound to the state of the provided {@link Action}s
+     */
+    public static SegmentedButton createSegmentedButton(ActionTextBehavior textBehavior, Action... actions) {
+        return createSegmentedButton(textBehavior, Arrays.asList(actions));
+    }
+
+    /**
+     * Takes the provided varargs array of {@link Action}  and returns a {@link SegmentedButton} instance
+     * with all relevant properties bound to the properties of the actions.
+     *
+     * @param actions A varargs array of {@link Action} that the {@link SegmentedButton} should bind to.
+     * @return A {@link SegmentedButton} that is bound to the state of the provided {@link Action}s
+     */
+    public static SegmentedButton createSegmentedButton(Action... actions) {
+        return createSegmentedButton(ActionTextBehavior.SHOW, Arrays.asList(actions));
+    }
+
+
+
+    /**
+     * Takes the provided {@link Action} and returns a {@link CheckBox} instance
+     * with all relevant properties bound to the properties of the Action.
+     *
+     * @param action The {@link Action} that the {@link CheckBox} should bind to.
+     * @return A {@link CheckBox} that is bound to the state of the provided
+     *      {@link Action}
+     */
+    public static CheckBox createCheckBox(final Action action) {
+        return configure(new CheckBox(), action, ActionTextBehavior.SHOW);
+    }
+
+    /**
+     * Takes the provided {@link Action} and returns a {@link RadioButton} instance
+     * with all relevant properties bound to the properties of the Action.
+     *
+     * @param action The {@link Action} that the {@link RadioButton} should bind to.
+     * @return A {@link RadioButton} that is bound to the state of the provided
+     *      {@link Action}
+     */
+    public static RadioButton createRadioButton(final Action action) {
+        return configure(new RadioButton(), action, ActionTextBehavior.SHOW);
+    }
+
+    /**
+     * Takes the provided {@link Action} and returns a {@link MenuItem} instance
+     * with all relevant properties bound to the properties of the Action.
+     *
+     * @param action The {@link Action} that the {@link MenuItem} should bind to.
+     * @return A {@link MenuItem} that is bound to the state of the provided
+     *      {@link Action}
+     */
+    public static MenuItem createMenuItem(final Action action) {
+        return configure(new MenuItem(), action);
+    }
+
+    public static MenuItem configureMenuItem(final Action action, MenuItem menuItem) {
+        return configure(menuItem, action);
+    }
+
+    /**
+     * Removes all bindings and listeners which were added when the supplied
+     * {@link MenuItem} was bound to an {@link Action} via one of the methods
+     * of this class.
+     *
+     * @param menuItem a {@link MenuItem} that was bound to an {@link Action}
+     */
+    public static void unconfigureMenuItem(final MenuItem menuItem) {
+        unconfigure(menuItem);
+    }
+    
+    /**
+     * Takes the provided {@link Action} and returns a {@link Menu} instance
+     * with all relevant properties bound to the properties of the Action.
+     *
+     * @param action The {@link Action} that the {@link Menu} should bind to.
+     * @return A {@link Menu} that is bound to the state of the provided
+     *      {@link Action}
+     */
+    public static Menu createMenu(final Action action) {
+        return configure(new Menu(), action);
+    }
+
+    /**
+     * Takes the provided {@link Action} and returns a {@link CheckMenuItem} instance
+     * with all relevant properties bound to the properties of the Action.
+     *
+     * @param action The {@link Action} that the {@link CheckMenuItem} should bind to.
+     * @return A {@link CheckMenuItem} that is bound to the state of the provided
+     *      {@link Action}
+     */
+    public static CheckMenuItem createCheckMenuItem(final Action action) {
+        return configure(new CheckMenuItem(), action);
+    }
+
+    /**
+     * Takes the provided {@link Action} and returns a {@link RadioMenuItem} instance
+     * with all relevant properties bound to the properties of the Action.
+     *
+     * @param action The {@link Action} that the {@link RadioMenuItem} should bind to.
+     * @return A {@link RadioMenuItem} that is bound to the state of the provided
+     *      {@link Action}
+     */
+    public static RadioMenuItem createRadioMenuItem(final Action action) {
+        return configure(new RadioMenuItem(action.textProperty().get()), action);
+    }
+
+
+
+    /***************************************************************************
+     *                                                                         *
+     * ActionGroup API                                                         *
+     *                                                                         *
+     **************************************************************************/
+
+
+    /**
+     * Action representation of the generic separator. Adding this action anywhere in the
+     * action tree serves as indication that separator has be created in its place.
+     * See {@link ActionGroup} for example of action tree creation
+     */
+    public static Action ACTION_SEPARATOR = new Action(null, null) {
+        @Override public String toString() {
+            return "Separator";  //$NON-NLS-1$
+        };
+    };
+
+    public static Action ACTION_SPAN = new Action(null, null) {
+        @Override public String toString() {
+            return "Span";  //$NON-NLS-1$
+        };
+    };
+
+
+
+    /**
+     * Takes the provided {@link Collection} of {@link Action} (or subclasses,
+     * such as {@link ActionGroup}) instances and returns a {@link ToolBar}
+     * populated with appropriate {@link Node nodes} bound to the provided
+     * {@link Action actions}.
+     *
+     * @param actions The {@link Action actions} to place on the {@link ToolBar}.
+     * @param textBehavior defines {@link ActionTextBehavior}
+     * @return A {@link ToolBar} that contains {@link Node nodes} which are bound
+     *      to the state of the provided {@link Action}
+     */
+    public static ToolBar createToolBar(Collection<? extends Action> actions, ActionTextBehavior textBehavior) {
+        return updateToolBar( new ToolBar(), actions, textBehavior );
+    }
+
+    /**
+     * Takes the provided {@link Collection} of {@link Action} (or subclasses,
+     * such as {@link ActionGroup}) instances and returns provided {@link ToolBar}
+     * populated with appropriate {@link Node nodes} bound to the provided
+     * {@link Action actions}. Previous toolbar content is removed
+     *
+     * @param toolbar The {@link ToolBar toolbar} to update
+     * @param actions The {@link Action actions} to place on the {@link ToolBar}.
+     * @param textBehavior defines {@link ActionTextBehavior}
+     * @return A {@link ToolBar} that contains {@link Node nodes} which are bound
+     *      to the state of the provided {@link Action}
+     */
+    public static ToolBar updateToolBar( ToolBar toolbar, Collection<? extends Action> actions, ActionTextBehavior textBehavior) {
+        toolbar.getItems().clear();
+        for (Action action : actions) {
+            if ( action instanceof ActionGroup ) {
+                MenuButton menu = createMenuButton( action, textBehavior );
+                menu.setFocusTraversable(false);
+                menu.getItems().addAll( toMenuItems( ((ActionGroup)action).getActions()));
+                toolbar.getItems().add(menu);
+            } else if ( action == ACTION_SEPARATOR ) {
+                toolbar.getItems().add( new Separator());
+            } else if ( action == ACTION_SPAN ) {
+                Pane span = new Pane();
+                HBox.setHgrow(span, Priority.ALWAYS);
+                VBox.setVgrow(span, Priority.ALWAYS);
+                toolbar.getItems().add(span);
+            } else if ( action == null ) {
+            } else {
+                Button button = createButton(action,textBehavior);
+                button.setFocusTraversable(false);
+                toolbar.getItems().add(button);
+            }
+        }
+
+        return toolbar;
+    }
+
+    /**
+     * Takes the provided {@link Collection} of {@link Action} (or subclasses,
+     * such as {@link ActionGroup}) instances and returns a {@link MenuBar}
+     * populated with appropriate {@link Node nodes} bound to the provided
+     * {@link Action actions}.
+     *
+     * @param actions The {@link Action actions} to place on the {@link MenuBar}.
+     * @return A {@link MenuBar} that contains {@link Node nodes} which are bound
+     *      to the state of the provided {@link Action}
+     */
+    public static MenuBar createMenuBar(Collection<? extends Action> actions) {
+        return updateMenuBar(new MenuBar(), actions);
+    }
+
+    /**
+     * Takes the provided {@link Collection} of {@link Action} (or subclasses,
+     * such as {@link ActionGroup}) instances and updates a {@link MenuBar}
+     * populated with appropriate {@link Node nodes} bound to the provided
+     * {@link Action actions}. Previous MenuBar content is removed.
+     *
+     * @param menuBar The {@link MenuBar menuBar} to update
+     * @param actions The {@link Action actions} to place on the {@link MenuBar}.
+     * @return A {@link MenuBar} that contains {@link Node nodes} which are bound
+     *      to the state of the provided {@link Action}
+     */
+    public static MenuBar updateMenuBar( MenuBar menuBar, Collection<? extends Action> actions) {
+        menuBar.getMenus().clear();
+        for (Action action : actions) {
+
+            if ( action == ACTION_SEPARATOR || action == ACTION_SPAN ) continue;
+
+            Menu menu = createMenu( action );
+
+            if ( action instanceof ActionGroup ) {
+                menu.getItems().addAll( toMenuItems( ((ActionGroup)action).getActions()));
+            } else if ( action == null ) {
+            }
+
+            menuBar.getMenus().add(menu);
+        }
+
+        return menuBar;
+    }
+
+    /**
+     * Takes the provided {@link Collection} of {@link Action} (or subclasses,
+     * such as {@link ActionGroup}) instances and returns a {@link ButtonBar}
+     * populated with appropriate {@link Node nodes} bound to the provided
+     * {@link Action actions}.
+     *
+     * @param actions The {@link Action actions} to place on the {@link ButtonBar}.
+     * @return A {@link ButtonBar} that contains {@link Node nodes} which are bound
+     *      to the state of the provided {@link Action}
+     */
+    public static ButtonBar createButtonBar(Collection<? extends Action> actions) {
+        return updateButtonBar( new ButtonBar(), actions);
+    }
+
+    /**
+     * Takes the provided {@link Collection} of {@link Action} (or subclasses,
+     * such as {@link ActionGroup}) instances and updates a {@link ButtonBar}
+     * populated with appropriate {@link Node nodes} bound to the provided
+     * {@link Action actions}. Previous content of button bar is removed
+     *
+     * @param buttonBar The {@link ButtonBar buttonBar} to update
+     * @param actions The {@link Action actions} to place on the {@link ButtonBar}.
+     * @return A {@link ButtonBar} that contains {@link Node nodes} which are bound
+     *      to the state of the provided {@link Action}
+     */
+    public static ButtonBar updateButtonBar( ButtonBar buttonBar, Collection<? extends Action> actions) {
+        buttonBar.getButtons().clear();
+        for (Action action : actions) {
+            if ( action instanceof ActionGroup ) {
+                // no-op
+            } else if ( action == ACTION_SPAN || action == ACTION_SEPARATOR || action == null ) {
+                // no-op
+            } else {
+                buttonBar.getButtons().add(createButton(action, ActionTextBehavior.SHOW));
+            }
+        }
+
+        return buttonBar;
+    }
+
+    /**
+     * Takes the provided {@link Collection} of {@link Action} (or subclasses,
+     * such as {@link ActionGroup}) instances and returns a {@link ContextMenu}
+     * populated with appropriate {@link Node nodes} bound to the provided
+     * {@link Action actions}.
+     *
+     * @param actions The {@link Action actions} to place on the {@link ContextMenu}.
+     * @return A {@link ContextMenu} that contains {@link Node nodes} which are bound
+     *      to the state of the provided {@link Action}
+     */
+    public static ContextMenu createContextMenu(Collection<? extends Action> actions) {
+        return updateContextMenu(new ContextMenu(), actions);
+    }
+
+    /**
+     * Takes the provided {@link Collection} of {@link Action} (or subclasses,
+     * such as {@link ActionGroup}) instances and updates a {@link ContextMenu}
+     * populated with appropriate {@link Node nodes} bound to the provided
+     * {@link Action actions}. Previous content of context menu is removed
+     *
+     * @param menu The {@link ContextMenu menu} to update
+     * @param actions The {@link Action actions} to place on the {@link ContextMenu}.
+     * @return A {@link ContextMenu} that contains {@link Node nodes} which are bound
+     *      to the state of the provided {@link Action}
+     */
+    public static ContextMenu updateContextMenu(ContextMenu menu, Collection<? extends Action> actions) {
+        menu.getItems().clear();
+        menu.getItems().addAll(toMenuItems(actions));
+        return menu;
+    }
+
+
+    /***************************************************************************
+     *                                                                         *
+     * Private implementation                                                  *
+     *                                                                         *
+     **************************************************************************/
+
+    private static Collection<MenuItem> toMenuItems( Collection<? extends Action> actions ) {
+
+        Collection<MenuItem> items = new ArrayList<>();
+
+        for (Action action : actions) {
+
+            if ( action instanceof ActionGroup ) {
+
+                Menu menu = createMenu( action );
+                menu.getItems().addAll( toMenuItems( ((ActionGroup)action).getActions()));
+                items.add(menu);
+
+            } else if ( action == ACTION_SEPARATOR ) {
+
+                items.add( new SeparatorMenuItem());
+
+            } else if ( action == null || action == ACTION_SPAN) {
+            } else {
+
+                items.add( createMenuItem(action));
+
+            }
+
+        }
+
+        return items;
+
+    }
+
+    private static Node copyNode( Node node ) {
+        if ( node instanceof ImageView ) {
+            return new ImageView( ((ImageView)node).getImage());
+        } else if ( node instanceof Duplicatable<?> ) {
+            return (Node) ((Duplicatable<?>)node).duplicate();
+        } else {
+            return null;
+        }
+    }
+
+    private static <T extends ButtonBase> T configure(final T btn, final Action action, final ActionTextBehavior textBahavior) {
+        if (action == null) {
+            throw new NullPointerException("Action can not be null"); //$NON-NLS-1$
+        }
+
+        // button bind to action properties
+
+        btn.styleProperty().bind(action.styleProperty());
+
+        //btn.textProperty().bind(action.textProperty());
+        if ( textBahavior == ActionTextBehavior.SHOW ) {
+            btn.textProperty().bind(action.textProperty());
+        }
+        btn.disableProperty().bind(action.disabledProperty());
+
+
+        btn.graphicProperty().bind(new ObjectBinding<Node>() {
+            { bind(action.graphicProperty()); }
+
+            @Override protected Node computeValue() {
+                return copyNode(action.graphicProperty().get());
+            }
+
+            @Override
+            public void removeListener(InvalidationListener listener) {
+                super.removeListener(listener);
+                unbind(action.graphicProperty());
+            }
+        });
+
+
+        // add all the properties of the action into the button, and set up
+        // a listener so they are always copied across
+        btn.getProperties().putAll(action.getProperties());
+        action.getProperties().addListener(new ButtonPropertiesMapChangeListener<>(btn, action));
+
+        // tooltip requires some special handling (i.e. don't have one when
+        // the text property is null
+        btn.tooltipProperty().bind(new ObjectBinding<Tooltip>() {
+            private Tooltip tooltip = new Tooltip();
+
+            {
+                bind(action.longTextProperty());
+                tooltip.textProperty().bind(action.longTextProperty());
+            }
+
+            @Override protected Tooltip computeValue() {
+                String longText =  action.longTextProperty().get();
+                return longText == null || longText.isEmpty() ? null : tooltip;
+            }
+
+            @Override
+            public void removeListener(InvalidationListener listener) {
+                super.removeListener(listener);
+                unbind(action.longTextProperty());
+                tooltip.textProperty().unbind();
+            }
+        });
+
+
+
+        // Handle the selected state of the button if it is of the applicable type
+
+        if ( btn instanceof ToggleButton ) {
+            ((ToggleButton)btn).selectedProperty().bindBidirectional(action.selectedProperty());
+        }
+
+        // Just call the execute method on the action itself when the action
+        // event occurs on the button
+        btn.setOnAction(action);
+
+        return btn;
+    }
+
+    private static void unconfigure(final ButtonBase btn) {
+        if (btn == null) {
+            return;
+        }
+
+        if (!(btn.getOnAction() instanceof Action)) {
+            throw new IllegalStateException("ButtonBase isn't bound to an action."); //$NON-NLS-1$
+        }
+        Action action = (Action) btn.getOnAction();
+
+        btn.styleProperty().unbind();
+        btn.textProperty().unbind();
+        btn.disableProperty().unbind();
+        btn.graphicProperty().unbind();
+
+        action.getProperties().removeListener(new ButtonPropertiesMapChangeListener<>(btn, action));
+
+        btn.tooltipProperty().unbind();
+
+        if (btn instanceof ToggleButton) {
+            ((ToggleButton) btn).selectedProperty().unbindBidirectional(action.selectedProperty());
+        }
+
+        btn.setOnAction(null);
+    }
+    
+    private static <T extends MenuItem> T configure(final T menuItem, final Action action) {
+        if (action == null) {
+            throw new NullPointerException("Action can not be null"); //$NON-NLS-1$
+        }
+
+        // button bind to action properties
+        menuItem.styleProperty().bind(action.styleProperty());
+        menuItem.textProperty().bind(action.textProperty());
+        menuItem.disableProperty().bind(action.disabledProperty());
+        menuItem.acceleratorProperty().bind(action.acceleratorProperty());
+
+        menuItem.graphicProperty().bind(new ObjectBinding<Node>() {
+            { bind(action.graphicProperty()); }
+
+            @Override protected Node computeValue() {
+                return copyNode( action.graphicProperty().get());
+            }
+
+            @Override
+            public void removeListener(InvalidationListener listener) {
+                super.removeListener(listener);
+                unbind(action.graphicProperty());
+            }
+        });
+
+
+        // add all the properties of the action into the button, and set up
+        // a listener so they are always copied across
+        menuItem.getProperties().putAll(action.getProperties());
+        action.getProperties().addListener(new MenuItemPropertiesMapChangeListener<>(menuItem, action));
+
+        // Handle the selected state of the menu item if it is a
+        // CheckMenuItem or RadioMenuItem
+
+        if ( menuItem instanceof RadioMenuItem ) {
+            ((RadioMenuItem)menuItem).selectedProperty().bindBidirectional(action.selectedProperty());
+        } else if ( menuItem instanceof CheckMenuItem ) {
+            ((CheckMenuItem)menuItem).selectedProperty().bindBidirectional(action.selectedProperty());
+        }
+
+        // Just call the execute method on the action itself when the action
+        // event occurs on the button
+        menuItem.setOnAction(action);
+
+        return menuItem;
+    }
+
+    private static void unconfigure(final MenuItem menuItem) {
+        if (menuItem == null) {
+            return;
+        }
+
+        if (!(menuItem.getOnAction() instanceof Action)) {
+            throw new IllegalStateException("MenuItem isn't bound to an action."); //$NON-NLS-1$
+        }
+        Action action = (Action) menuItem.getOnAction();
+
+        menuItem.styleProperty().unbind();
+        menuItem.textProperty().unbind();
+        menuItem.disableProperty().unbind();
+        menuItem.acceleratorProperty().unbind();
+        menuItem.graphicProperty().unbind();
+
+        action.getProperties().removeListener(new MenuItemPropertiesMapChangeListener<>(menuItem, action));
+
+        if (menuItem instanceof RadioMenuItem) {
+            ((RadioMenuItem) menuItem).selectedProperty().unbindBidirectional(action.selectedProperty());
+        } else if (menuItem instanceof CheckMenuItem) {
+            ((CheckMenuItem) menuItem).selectedProperty().unbindBidirectional(action.selectedProperty());
+        }
+
+        menuItem.setOnAction(null);
+    }
+
+    private static class ButtonPropertiesMapChangeListener<T extends ButtonBase> implements MapChangeListener<Object, Object> {
+
+        private final WeakReference<T> btnWeakReference;
+        private final Action action;
+
+        private ButtonPropertiesMapChangeListener(T btn, Action action) {
+            btnWeakReference = new WeakReference<>(btn);
+            this.action = action;
+        }
+
+        @Override public void onChanged(MapChangeListener.Change<?, ?> change) {
+            T btn = btnWeakReference.get();
+            if (btn == null) {
+                action.getProperties().removeListener(this);
+            } else {
+                btn.getProperties().clear();
+                btn.getProperties().putAll(action.getProperties());
+            }
+        }
+
+        @Override
+        public boolean equals(Object otherObject) {
+            if (this == otherObject) {
+                return true;
+            }
+            if (otherObject == null || getClass() != otherObject.getClass()) {
+                return false;
+            }
+
+            ButtonPropertiesMapChangeListener<?> otherListener = (ButtonPropertiesMapChangeListener<?>) otherObject;
+
+            T btn = btnWeakReference.get();
+            ButtonBase otherBtn = otherListener.btnWeakReference.get();
+            if (btn != null ? !btn.equals(otherBtn) : otherBtn != null) {
+                return false;
+            }
+            return action.equals(otherListener.action);
+        }
+
+        @Override
+        public int hashCode() {
+            T btn = btnWeakReference.get();
+            int result = btn != null ? btn.hashCode() : 0;
+            result = 31 * result + action.hashCode();
+            return result;
+        }
+    }
+
+    private static class MenuItemPropertiesMapChangeListener<T extends MenuItem> implements MapChangeListener<Object, Object> {
+
+        private final WeakReference<T> menuItemWeakReference;
+        private final Action action;
+
+        private MenuItemPropertiesMapChangeListener(T menuItem, Action action) {
+            menuItemWeakReference = new WeakReference<>(menuItem);
+            this.action = action;
+        }
+
+        @Override public void onChanged(MapChangeListener.Change<?, ?> change) {
+            T menuItem = menuItemWeakReference.get();
+            if (menuItem == null) {
+                action.getProperties().removeListener(this);
+            } else {
+                menuItem.getProperties().clear();
+                menuItem.getProperties().putAll(action.getProperties());
+            }
+        }
+
+        @Override
+        public boolean equals(Object otherObject) {
+            if (this == otherObject) {
+                return true;
+            }
+            if (otherObject == null || getClass() != otherObject.getClass()) {
+                return false;
+            }
+
+            MenuItemPropertiesMapChangeListener<?> otherListener = (MenuItemPropertiesMapChangeListener<?>) otherObject;
+
+            T menuItem = menuItemWeakReference.get();
+            MenuItem otherMenuItem = otherListener.menuItemWeakReference.get();
+            if (menuItem != null ? !menuItem.equals(otherMenuItem) : otherMenuItem != null) {
+                return false;
+            }
+            return action.equals(otherListener.action);
+
+        }
+
+        @Override
+        public int hashCode() {
+            T menuItem = menuItemWeakReference.get();
+            int result = menuItem != null ? menuItem.hashCode() : 0;
+            result = 31 * result + action.hashCode();
+            return result;
+        }
+    }
+}
--- conflicted
+++ resolved
@@ -1,402 +1,396 @@
-/**
- * Copyright (c) 2013, 2018 ControlsFX
- * All rights reserved.
- *
- * Redistribution and use in source and binary forms, with or without
- * modification, are permitted provided that the following conditions are met:
- *     * Redistributions of source code must retain the above copyright
- * notice, this list of conditions and the following disclaimer.
- *     * Redistributions in binary form must reproduce the above copyright
- * notice, this list of conditions and the following disclaimer in the
- * documentation and/or other materials provided with the distribution.
- *     * Neither the name of ControlsFX, any associated website, nor the
- * names of its contributors may be used to endorse or promote products
- * derived from this software without specific prior written permission.
- *
- * THIS SOFTWARE IS PROVIDED BY THE COPYRIGHT HOLDERS AND CONTRIBUTORS "AS IS" AND
- * ANY EXPRESS OR IMPLIED WARRANTIES, INCLUDING, BUT NOT LIMITED TO, THE IMPLIED
- * WARRANTIES OF MERCHANTABILITY AND FITNESS FOR A PARTICULAR PURPOSE ARE
- * DISCLAIMED. IN NO EVENT SHALL CONTROLSFX BE LIABLE FOR ANY
- * DIRECT, INDIRECT, INCIDENTAL, SPECIAL, EXEMPLARY, OR CONSEQUENTIAL DAMAGES
- * (INCLUDING, BUT NOT LIMITED TO, PROCUREMENT OF SUBSTITUTE GOODS OR SERVICES;
- * LOSS OF USE, DATA, OR PROFITS; OR BUSINESS INTERRUPTION) HOWEVER CAUSED AND
- * ON ANY THEORY OF LIABILITY, WHETHER IN CONTRACT, STRICT LIABILITY, OR TORT
- * (INCLUDING NEGLIGENCE OR OTHERWISE) ARISING IN ANY WAY OUT OF THE USE OF THIS
- * SOFTWARE, EVEN IF ADVISED OF THE POSSIBILITY OF SUCH DAMAGE.
- */
-package org.controlsfx.control;
-
-import impl.org.controlsfx.skin.CheckComboBoxSkin;
-<<<<<<< HEAD
-=======
-
-import java.util.HashMap;
-import java.util.Map;
-
-import javafx.beans.DefaultProperty;
->>>>>>> 36c8f919
-import javafx.beans.property.BooleanProperty;
-import javafx.beans.property.ObjectProperty;
-import javafx.beans.property.SimpleBooleanProperty;
-import javafx.beans.property.SimpleObjectProperty;
-import javafx.beans.property.SimpleStringProperty;
-import javafx.beans.property.StringProperty;
-import javafx.collections.FXCollections;
-import javafx.collections.ListChangeListener;
-import javafx.collections.ObservableList;
-import javafx.scene.control.CheckBox;
-import javafx.scene.control.Skin;
-import javafx.util.StringConverter;
-
-import java.util.HashMap;
-import java.util.Map;
-
-/**
- * A simple UI control that makes it possible to select zero or more items within
- * a ComboBox-like control. Each row item shows a {@link CheckBox}, and the state
- * of each row can be queried via the {@link #checkModelProperty() check model}.
- * 
- * <br>
- * The title shown in the combobox is, by default, a concatenation of the selected items
- * but this behaviour can be changed and it is possible to set a fixed title 
- * (see {@link #titleProperty() } property), with or without an indication of 
- * how many items have been checked  (see {@link #showCheckedCountProperty() } property).
- * 
- * <h3>Screenshots</h3>
- * <p>The following screenshot shows the CheckComboBox with some sample data:
- * 
- * <br>
- * <img src="checkComboBox.png" alt="Screenshot of CheckComboBox">
- * <br>
- * <p>The following screenshot shows the CheckComboBox with a fixed title and the
- * indication of how many items have been checked:
- * 
- * <br>
- * <img src="checkComboBoxWithCheckedItemCount.png" alt="Screenshot of CheckComboBox with number of checked items">
- * 
- * <h3>Code Example:</h3>
- * <p>To create the CheckComboBox shown in the screenshot, simply do the 
- * following:
- * 
- * <pre>
- * {@code
- * // create the data to show in the CheckComboBox 
- * final ObservableList<String> strings = FXCollections.observableArrayList();
- * for (int i = 0; i <= 100; i++) {
- *     strings.add("Item " + i);
- * }
- * 
- * // Create the CheckComboBox with the data 
- * final CheckComboBox<String> checkComboBox = new CheckComboBox<String>(strings);
- * 
- * // and listen to the relevant events (e.g. when the selected indices or 
- * // selected items change).
- * checkComboBox.getCheckModel().getCheckedItems().addListener(new ListChangeListener<String>() {
- *     public void onChanged(ListChangeListener.Change<? extends String> c) {
- *          while(c.next()) {
- *              //do something with changes here
- *          }
- *          System.out.println(checkComboBox.getCheckModel().getCheckedItems());
- *     }
- * });}
- * }</pre>
- *
- * @param <T> The type of the data in the ComboBox.
- */
-@DefaultProperty("items")
-public class CheckComboBox<T> extends ControlsFXControl {
-    
-    /**************************************************************************
-     * 
-     * Private fields
-     * 
-     **************************************************************************/
-    
-    private final ObservableList<T> items;
-    private final Map<T, BooleanProperty> itemBooleanMap;
-    private CheckComboBoxSkin<T> checkComboBoxSkin;
-
-
-    /**************************************************************************
-     * 
-     * Constructors
-     * 
-     **************************************************************************/
-    
-    /**
-     * Creates a new CheckComboBox instance with an empty list of choices.
-     */
-    public CheckComboBox() {
-        this(null);
-    }
-    
-    /**
-     * Creates a new CheckComboBox instance with the given items available as
-     * choices.
-     * 
-     * @param items The items to display within the CheckComboBox.
-     */
-    public CheckComboBox(final ObservableList<T> items) {
-        final int initialSize = items == null ? 32 : items.size();
-        
-        this.itemBooleanMap = new HashMap<>(initialSize);
-        this.items = items == null ? FXCollections.observableArrayList() : items;
-        setCheckModel(new CheckComboBoxBitSetCheckModel<>(this.items, itemBooleanMap));
-    }
-
-    
-    /**************************************************************************
-     * 
-     * Public API
-     * 
-     **************************************************************************/
-    
-    /**
-     * Represents the list of choices available to the user, from which they can
-     * select zero or more items.
-     */
-    public ObservableList<T> getItems() {
-        return items;
-    }
-    
-    /**
-     * Returns the {@link BooleanProperty} for a given item index in the 
-     * CheckComboBox. This is useful if you want to bind to the property.
-     */
-    public BooleanProperty getItemBooleanProperty(int index) {
-        if (index < 0 || index >= items.size()) return null;
-        return getItemBooleanProperty(getItems().get(index));
-    }
-    
-    /**
-     * Returns the {@link BooleanProperty} for a given item in the 
-     * CheckComboBox. This is useful if you want to bind to the property.
-     */
-    public BooleanProperty getItemBooleanProperty(T item) {
-        return itemBooleanMap.get(item);
-    }
-    
-    
-    
-    /**************************************************************************
-     * 
-     * Properties
-     * 
-     **************************************************************************/
-
-    // --- Check Model
-    private ObjectProperty<IndexedCheckModel<T>> checkModel = 
-            new SimpleObjectProperty<>(this, "checkModel"); //$NON-NLS-1$
-    
-    /**
-     * Sets the 'check model' to be used in the CheckComboBox - this is the
-     * code that is responsible for representing the selected state of each
-     * {@link CheckBox} - that is, whether each {@link CheckBox} is checked or 
-     * not (and not to be confused with the 
-     * selection model concept, which is used in the ComboBox control to 
-     * represent the selection state of each row).. 
-     */
-    public final void setCheckModel(IndexedCheckModel<T> value) {
-        checkModelProperty().set(value);
-    }
-
-    /**
-     * Returns the currently installed check model.
-     */
-    public final IndexedCheckModel<T> getCheckModel() {
-        return checkModel == null ? null : checkModel.get();
-    }
-
-    /**
-     * The check model provides the API through which it is possible
-     * to check single or multiple items within a CheckComboBox, as  well as inspect
-     * which items have been checked by the user. Note that it has a generic
-     * type that must match the type of the CheckComboBox itself.
-     */
-    public final ObjectProperty<IndexedCheckModel<T>> checkModelProperty() {
-        return checkModel;
-    }
-    
-    // --- converter
-    private ObjectProperty<StringConverter<T>> converter = 
-            new SimpleObjectProperty<StringConverter<T>>(this, "converter");
-    
-    /**
-     * A {@link StringConverter} that, given an object of type T, will 
-     * return a String that can be used to represent the object visually.
-     */
-    public final ObjectProperty<StringConverter<T>> converterProperty() { 
-        return converter; 
-    }
-    
-    /** 
-     * Sets the {@link StringConverter} to be used in the control.
-     * @param value A {@link StringConverter} that, given an object of type T, will 
-     * return a String that can be used to represent the object visually.
-     */
-    public final void setConverter(StringConverter<T> value) { 
-        converterProperty().set(value); 
-    }
-    
-    /**
-     * A {@link StringConverter} that, given an object of type T, will 
-     * return a String that can be used to represent the object visually.
-     */
-    public final StringConverter<T> getConverter() { 
-        return converterProperty().get(); 
-    }
-    
-    // --- title
-    private StringProperty title = new SimpleStringProperty(null);
-    
-    /**
-     * The title to use for this control. If a non null value is explicitly 
-     * set by the client, then that string will be used, otherwise a title 
-     * will be constructed concatenating the selected items
-     */
-    public final StringProperty titleProperty() {
-        return title;
-    }
-    
-    /**
-     * Sets the title to use. If it is not null it will be used as title,
-     * otherwise title will be constructed by the skin
-     * @param value the string to use as title
-     */
-    public final void setTitle(String value) {
-        title.setValue(value);
-    }
-    
-    /**
-     * The title set for this control, if it has been set explicitly by the client.
-     * @return the title if it has been set, null otherwise
-     */
-    public final String getTitle() {
-        return title.getValue();
-    }
-
-    /***************************************************************************
-     *                                                                         *
-     * Methods                                                                 *
-     *                                                                         *
-     **************************************************************************/
-
-    /**
-     * Requests that the ComboBox display the popup aspect of the user interface.
-     */
-    public void show() {
-        if (checkComboBoxSkin != null) {
-            checkComboBoxSkin.show();
-        }
-    }
-
-    /**
-     * Closes the popup / dialog that was shown when {@link #show()} was called.
-     */
-    public void hide() {
-        if (checkComboBoxSkin != null) {
-            checkComboBoxSkin.hide();
-        }
-    }
-
-    /***************************************************************************
-     *                                                                         *
-     * Stylesheet Handling                                                     *
-     *                                                                         *
-     **************************************************************************/
-
-    /** {@inheritDoc} */
-    @Override protected Skin<?> createDefaultSkin() {
-        checkComboBoxSkin = new CheckComboBoxSkin<>(this);
-        return checkComboBoxSkin;
-    }
-    
-    // --- show how many items are checked over total
-    private BooleanProperty showCheckedCount = new SimpleBooleanProperty(false);
-    
-    /**
-     * A boolean to decide if the information of how many items are checked 
-     * should be shown beside the fixed title. 
-     * If a {@link #titleProperty()} has been set and this property is set to true
-     * then a string like (3/10) would be shown when 3 items out of 10 are
-     * checked.<br>
-     * This property has effect only if a fixed title has been set (see {@link #titleProperty()}), 
-     * otherwise the title is constructed with a concatenation of the selected items.
-     * 
-     * @return if the count should be shown
-     */
-    public final BooleanProperty showCheckedCountProperty() {
-        return showCheckedCount;
-    }
-    
-    /**
-     * Sets the value to use to decide whether the checked items count should be
-     * shown or not
-     * @param value the value to set
-     */
-    public final void setShowCheckedCount(boolean value) {
-        showCheckedCount.setValue(value);
-    }
-    
-    /**
-     * @return whether the checked items count is set to be shown beside a fixed title
-     */
-    public final boolean isShowCheckedCount() {
-        return showCheckedCount.getValue();
-    }
-    
-    
-    /**************************************************************************
-     * 
-     * Support classes
-     * 
-     **************************************************************************/
-    
-    private static class CheckComboBoxBitSetCheckModel<T> extends CheckBitSetModelBase<T> {
-        
-        /***********************************************************************
-         *                                                                     *
-         * Internal properties                                                 *
-         *                                                                     *
-         **********************************************************************/
-        
-        private final ObservableList<T> items;
-        
-        
-        
-        /***********************************************************************
-         *                                                                     *
-         * Constructors                                                        *
-         *                                                                     *
-         **********************************************************************/
-        
-        CheckComboBoxBitSetCheckModel(final ObservableList<T> items, final Map<T, BooleanProperty> itemBooleanMap) {
-            super(itemBooleanMap);
-            
-            this.items = items;
-            this.items.addListener((ListChangeListener<T>) c -> updateMap());
-            
-            updateMap();
-        }
-        
-        
-        
-        /***********************************************************************
-         *                                                                     *
-         * Implementing abstract API                                           *
-         *                                                                     *
-         **********************************************************************/
-
-        @Override public T getItem(int index) {
-            return items.get(index);
-        }
-        
-        @Override public int getItemCount() {
-            return items.size();
-        }
-        
-        @Override public int getItemIndex(T item) {
-            return items.indexOf(item);
-        }
-    }
-}
+/**
+ * Copyright (c) 2013, 2018 ControlsFX
+ * All rights reserved.
+ *
+ * Redistribution and use in source and binary forms, with or without
+ * modification, are permitted provided that the following conditions are met:
+ *     * Redistributions of source code must retain the above copyright
+ * notice, this list of conditions and the following disclaimer.
+ *     * Redistributions in binary form must reproduce the above copyright
+ * notice, this list of conditions and the following disclaimer in the
+ * documentation and/or other materials provided with the distribution.
+ *     * Neither the name of ControlsFX, any associated website, nor the
+ * names of its contributors may be used to endorse or promote products
+ * derived from this software without specific prior written permission.
+ *
+ * THIS SOFTWARE IS PROVIDED BY THE COPYRIGHT HOLDERS AND CONTRIBUTORS "AS IS" AND
+ * ANY EXPRESS OR IMPLIED WARRANTIES, INCLUDING, BUT NOT LIMITED TO, THE IMPLIED
+ * WARRANTIES OF MERCHANTABILITY AND FITNESS FOR A PARTICULAR PURPOSE ARE
+ * DISCLAIMED. IN NO EVENT SHALL CONTROLSFX BE LIABLE FOR ANY
+ * DIRECT, INDIRECT, INCIDENTAL, SPECIAL, EXEMPLARY, OR CONSEQUENTIAL DAMAGES
+ * (INCLUDING, BUT NOT LIMITED TO, PROCUREMENT OF SUBSTITUTE GOODS OR SERVICES;
+ * LOSS OF USE, DATA, OR PROFITS; OR BUSINESS INTERRUPTION) HOWEVER CAUSED AND
+ * ON ANY THEORY OF LIABILITY, WHETHER IN CONTRACT, STRICT LIABILITY, OR TORT
+ * (INCLUDING NEGLIGENCE OR OTHERWISE) ARISING IN ANY WAY OUT OF THE USE OF THIS
+ * SOFTWARE, EVEN IF ADVISED OF THE POSSIBILITY OF SUCH DAMAGE.
+ */
+package org.controlsfx.control;
+
+import impl.org.controlsfx.skin.CheckComboBoxSkin;
+
+import javafx.beans.DefaultProperty;
+import javafx.beans.property.BooleanProperty;
+import javafx.beans.property.ObjectProperty;
+import javafx.beans.property.SimpleBooleanProperty;
+import javafx.beans.property.SimpleObjectProperty;
+import javafx.beans.property.SimpleStringProperty;
+import javafx.beans.property.StringProperty;
+import javafx.collections.FXCollections;
+import javafx.collections.ListChangeListener;
+import javafx.collections.ObservableList;
+import javafx.scene.control.CheckBox;
+import javafx.scene.control.Skin;
+import javafx.util.StringConverter;
+
+import java.util.HashMap;
+import java.util.Map;
+
+/**
+ * A simple UI control that makes it possible to select zero or more items within
+ * a ComboBox-like control. Each row item shows a {@link CheckBox}, and the state
+ * of each row can be queried via the {@link #checkModelProperty() check model}.
+ * 
+ * <br>
+ * The title shown in the combobox is, by default, a concatenation of the selected items
+ * but this behaviour can be changed and it is possible to set a fixed title 
+ * (see {@link #titleProperty() } property), with or without an indication of 
+ * how many items have been checked  (see {@link #showCheckedCountProperty() } property).
+ * 
+ * <h3>Screenshots</h3>
+ * <p>The following screenshot shows the CheckComboBox with some sample data:
+ * 
+ * <br>
+ * <img src="checkComboBox.png" alt="Screenshot of CheckComboBox">
+ * <br>
+ * <p>The following screenshot shows the CheckComboBox with a fixed title and the
+ * indication of how many items have been checked:
+ * 
+ * <br>
+ * <img src="checkComboBoxWithCheckedItemCount.png" alt="Screenshot of CheckComboBox with number of checked items">
+ * 
+ * <h3>Code Example:</h3>
+ * <p>To create the CheckComboBox shown in the screenshot, simply do the 
+ * following:
+ * 
+ * <pre>
+ * {@code
+ * // create the data to show in the CheckComboBox 
+ * final ObservableList<String> strings = FXCollections.observableArrayList();
+ * for (int i = 0; i <= 100; i++) {
+ *     strings.add("Item " + i);
+ * }
+ * 
+ * // Create the CheckComboBox with the data 
+ * final CheckComboBox<String> checkComboBox = new CheckComboBox<String>(strings);
+ * 
+ * // and listen to the relevant events (e.g. when the selected indices or 
+ * // selected items change).
+ * checkComboBox.getCheckModel().getCheckedItems().addListener(new ListChangeListener<String>() {
+ *     public void onChanged(ListChangeListener.Change<? extends String> c) {
+ *          while(c.next()) {
+ *              //do something with changes here
+ *          }
+ *          System.out.println(checkComboBox.getCheckModel().getCheckedItems());
+ *     }
+ * });}
+ * }</pre>
+ *
+ * @param <T> The type of the data in the ComboBox.
+ */
+@DefaultProperty("items")
+public class CheckComboBox<T> extends ControlsFXControl {
+    
+    /**************************************************************************
+     * 
+     * Private fields
+     * 
+     **************************************************************************/
+    
+    private final ObservableList<T> items;
+    private final Map<T, BooleanProperty> itemBooleanMap;
+    private CheckComboBoxSkin<T> checkComboBoxSkin;
+
+
+    /**************************************************************************
+     * 
+     * Constructors
+     * 
+     **************************************************************************/
+    
+    /**
+     * Creates a new CheckComboBox instance with an empty list of choices.
+     */
+    public CheckComboBox() {
+        this(null);
+    }
+    
+    /**
+     * Creates a new CheckComboBox instance with the given items available as
+     * choices.
+     * 
+     * @param items The items to display within the CheckComboBox.
+     */
+    public CheckComboBox(final ObservableList<T> items) {
+        final int initialSize = items == null ? 32 : items.size();
+        
+        this.itemBooleanMap = new HashMap<>(initialSize);
+        this.items = items == null ? FXCollections.observableArrayList() : items;
+        setCheckModel(new CheckComboBoxBitSetCheckModel<>(this.items, itemBooleanMap));
+    }
+
+    
+    /**************************************************************************
+     * 
+     * Public API
+     * 
+     **************************************************************************/
+    
+    /**
+     * Represents the list of choices available to the user, from which they can
+     * select zero or more items.
+     */
+    public ObservableList<T> getItems() {
+        return items;
+    }
+    
+    /**
+     * Returns the {@link BooleanProperty} for a given item index in the 
+     * CheckComboBox. This is useful if you want to bind to the property.
+     */
+    public BooleanProperty getItemBooleanProperty(int index) {
+        if (index < 0 || index >= items.size()) return null;
+        return getItemBooleanProperty(getItems().get(index));
+    }
+    
+    /**
+     * Returns the {@link BooleanProperty} for a given item in the 
+     * CheckComboBox. This is useful if you want to bind to the property.
+     */
+    public BooleanProperty getItemBooleanProperty(T item) {
+        return itemBooleanMap.get(item);
+    }
+    
+    
+    
+    /**************************************************************************
+     * 
+     * Properties
+     * 
+     **************************************************************************/
+
+    // --- Check Model
+    private ObjectProperty<IndexedCheckModel<T>> checkModel = 
+            new SimpleObjectProperty<>(this, "checkModel"); //$NON-NLS-1$
+    
+    /**
+     * Sets the 'check model' to be used in the CheckComboBox - this is the
+     * code that is responsible for representing the selected state of each
+     * {@link CheckBox} - that is, whether each {@link CheckBox} is checked or 
+     * not (and not to be confused with the 
+     * selection model concept, which is used in the ComboBox control to 
+     * represent the selection state of each row).. 
+     */
+    public final void setCheckModel(IndexedCheckModel<T> value) {
+        checkModelProperty().set(value);
+    }
+
+    /**
+     * Returns the currently installed check model.
+     */
+    public final IndexedCheckModel<T> getCheckModel() {
+        return checkModel == null ? null : checkModel.get();
+    }
+
+    /**
+     * The check model provides the API through which it is possible
+     * to check single or multiple items within a CheckComboBox, as  well as inspect
+     * which items have been checked by the user. Note that it has a generic
+     * type that must match the type of the CheckComboBox itself.
+     */
+    public final ObjectProperty<IndexedCheckModel<T>> checkModelProperty() {
+        return checkModel;
+    }
+    
+    // --- converter
+    private ObjectProperty<StringConverter<T>> converter = 
+            new SimpleObjectProperty<StringConverter<T>>(this, "converter");
+    
+    /**
+     * A {@link StringConverter} that, given an object of type T, will 
+     * return a String that can be used to represent the object visually.
+     */
+    public final ObjectProperty<StringConverter<T>> converterProperty() { 
+        return converter; 
+    }
+    
+    /** 
+     * Sets the {@link StringConverter} to be used in the control.
+     * @param value A {@link StringConverter} that, given an object of type T, will 
+     * return a String that can be used to represent the object visually.
+     */
+    public final void setConverter(StringConverter<T> value) { 
+        converterProperty().set(value); 
+    }
+    
+    /**
+     * A {@link StringConverter} that, given an object of type T, will 
+     * return a String that can be used to represent the object visually.
+     */
+    public final StringConverter<T> getConverter() { 
+        return converterProperty().get(); 
+    }
+    
+    // --- title
+    private StringProperty title = new SimpleStringProperty(null);
+    
+    /**
+     * The title to use for this control. If a non null value is explicitly 
+     * set by the client, then that string will be used, otherwise a title 
+     * will be constructed concatenating the selected items
+     */
+    public final StringProperty titleProperty() {
+        return title;
+    }
+    
+    /**
+     * Sets the title to use. If it is not null it will be used as title,
+     * otherwise title will be constructed by the skin
+     * @param value the string to use as title
+     */
+    public final void setTitle(String value) {
+        title.setValue(value);
+    }
+    
+    /**
+     * The title set for this control, if it has been set explicitly by the client.
+     * @return the title if it has been set, null otherwise
+     */
+    public final String getTitle() {
+        return title.getValue();
+    }
+
+    /***************************************************************************
+     *                                                                         *
+     * Methods                                                                 *
+     *                                                                         *
+     **************************************************************************/
+
+    /**
+     * Requests that the ComboBox display the popup aspect of the user interface.
+     */
+    public void show() {
+        if (checkComboBoxSkin != null) {
+            checkComboBoxSkin.show();
+        }
+    }
+
+    /**
+     * Closes the popup / dialog that was shown when {@link #show()} was called.
+     */
+    public void hide() {
+        if (checkComboBoxSkin != null) {
+            checkComboBoxSkin.hide();
+        }
+    }
+
+    /***************************************************************************
+     *                                                                         *
+     * Stylesheet Handling                                                     *
+     *                                                                         *
+     **************************************************************************/
+
+    /** {@inheritDoc} */
+    @Override protected Skin<?> createDefaultSkin() {
+        checkComboBoxSkin = new CheckComboBoxSkin<>(this);
+        return checkComboBoxSkin;
+    }
+    
+    // --- show how many items are checked over total
+    private BooleanProperty showCheckedCount = new SimpleBooleanProperty(false);
+    
+    /**
+     * A boolean to decide if the information of how many items are checked 
+     * should be shown beside the fixed title. 
+     * If a {@link #titleProperty()} has been set and this property is set to true
+     * then a string like (3/10) would be shown when 3 items out of 10 are
+     * checked.<br>
+     * This property has effect only if a fixed title has been set (see {@link #titleProperty()}), 
+     * otherwise the title is constructed with a concatenation of the selected items.
+     * 
+     * @return if the count should be shown
+     */
+    public final BooleanProperty showCheckedCountProperty() {
+        return showCheckedCount;
+    }
+    
+    /**
+     * Sets the value to use to decide whether the checked items count should be
+     * shown or not
+     * @param value the value to set
+     */
+    public final void setShowCheckedCount(boolean value) {
+        showCheckedCount.setValue(value);
+    }
+    
+    /**
+     * @return whether the checked items count is set to be shown beside a fixed title
+     */
+    public final boolean isShowCheckedCount() {
+        return showCheckedCount.getValue();
+    }
+    
+    
+    /**************************************************************************
+     * 
+     * Support classes
+     * 
+     **************************************************************************/
+    
+    private static class CheckComboBoxBitSetCheckModel<T> extends CheckBitSetModelBase<T> {
+        
+        /***********************************************************************
+         *                                                                     *
+         * Internal properties                                                 *
+         *                                                                     *
+         **********************************************************************/
+        
+        private final ObservableList<T> items;
+        
+        
+        
+        /***********************************************************************
+         *                                                                     *
+         * Constructors                                                        *
+         *                                                                     *
+         **********************************************************************/
+        
+        CheckComboBoxBitSetCheckModel(final ObservableList<T> items, final Map<T, BooleanProperty> itemBooleanMap) {
+            super(itemBooleanMap);
+            
+            this.items = items;
+            this.items.addListener((ListChangeListener<T>) c -> updateMap());
+            
+            updateMap();
+        }
+        
+        
+        
+        /***********************************************************************
+         *                                                                     *
+         * Implementing abstract API                                           *
+         *                                                                     *
+         **********************************************************************/
+
+        @Override public T getItem(int index) {
+            return items.get(index);
+        }
+        
+        @Override public int getItemCount() {
+            return items.size();
+        }
+        
+        @Override public int getItemIndex(T item) {
+            return items.indexOf(item);
+        }
+    }
+}
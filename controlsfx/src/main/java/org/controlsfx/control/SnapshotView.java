/**
 * Copyright (c) 2014, ControlsFX
 * All rights reserved.
 * 
 * Redistribution and use in source and binary forms, with or without
 * modification, are permitted provided that the following conditions are met:
 *     * Redistributions of source code must retain the above copyright
 * notice, this list of conditions and the following disclaimer.
 *     * Redistributions in binary form must reproduce the above copyright
 * notice, this list of conditions and the following disclaimer in the
 * documentation and/or other materials provided with the distribution.
 *     * Neither the name of ControlsFX, any associated website, nor the
 * names of its contributors may be used to endorse or promote products
 * derived from this software without specific prior written permission.
 * 
 * THIS SOFTWARE IS PROVIDED BY THE COPYRIGHT HOLDERS AND CONTRIBUTORS "AS IS" AND
 * ANY EXPRESS OR IMPLIED WARRANTIES, INCLUDING, BUT NOT LIMITED TO, THE IMPLIED
 * WARRANTIES OF MERCHANTABILITY AND FITNESS FOR A PARTICULAR PURPOSE ARE
 * DISCLAIMED. IN NO EVENT SHALL CONTROLSFX BE LIABLE FOR ANY
 * DIRECT, INDIRECT, INCIDENTAL, SPECIAL, EXEMPLARY, OR CONSEQUENTIAL DAMAGES
 * (INCLUDING, BUT NOT LIMITED TO, PROCUREMENT OF SUBSTITUTE GOODS OR SERVICES;
 * LOSS OF USE, DATA, OR PROFITS; OR BUSINESS INTERRUPTION) HOWEVER CAUSED AND
 * ON ANY THEORY OF LIABILITY, WHETHER IN CONTRACT, STRICT LIABILITY, OR TORT
 * (INCLUDING NEGLIGENCE OR OTHERWISE) ARISING IN ANY WAY OUT OF THE USE OF THIS
 * SOFTWARE, EVEN IF ADVISED OF THE POSSIBILITY OF SUCH DAMAGE.
 */
package org.controlsfx.control;

import static javafx.beans.binding.Bindings.and;
import static javafx.beans.binding.Bindings.isNotNull;
import static javafx.beans.binding.Bindings.notEqual;
import impl.org.controlsfx.skin.SnapshotViewSkin;
import impl.org.controlsfx.tools.rectangle.Rectangles2D;

import java.util.ArrayList;
import java.util.Collections;
import java.util.List;
import java.util.Objects;
import java.util.function.Consumer;
import java.util.function.Function;

import javafx.beans.property.BooleanProperty;
import javafx.beans.property.DoubleProperty;
import javafx.beans.property.ObjectProperty;
import javafx.beans.property.Property;
import javafx.beans.property.ReadOnlyBooleanProperty;
import javafx.beans.property.SimpleBooleanProperty;
import javafx.beans.property.SimpleDoubleProperty;
import javafx.beans.property.SimpleObjectProperty;
import javafx.beans.value.ChangeListener;
import javafx.beans.value.ObservableValue;
import javafx.css.CssMetaData;
import javafx.css.StyleConverter;
import javafx.css.Styleable;
import javafx.css.StyleableDoubleProperty;
import javafx.css.StyleableObjectProperty;
import javafx.css.StyleableProperty;
import javafx.geometry.Bounds;
import javafx.geometry.Point2D;
import javafx.geometry.Rectangle2D;
import javafx.scene.Node;
import javafx.scene.SnapshotParameters;
import javafx.scene.control.Control;
import javafx.scene.control.Skin;
import javafx.scene.image.WritableImage;
import javafx.scene.layout.Pane;
import javafx.scene.paint.Color;
import javafx.scene.paint.Paint;

import com.sun.javafx.css.converters.EnumConverter;
import com.sun.javafx.css.converters.PaintConverter;
import com.sun.javafx.css.converters.SizeConverter;

/**
 * A {@code SnapshotView} is a control which allows the user to select an area of a node in the typical manner used by
 * picture editors and crate snapshots of the selection.
 * <p>
 * While holding the left mouse key down, a rectangular selection can be drawn. This selection can be moved, resized in
 * eight cardinal directions and removed. Additionally, the selection's ratio can be fixed in which case the user's
 * resizing will be limited such that the ratio is always upheld.
 * <p>
 * The area where the selection is possible is either this entire control or limited to the displayed node.
 * 
 * <h3>Screenshots</h3>
 * <center><img src="snapshotView.png"></center>
 * 
 * <h3>Code Samples</h3>
 * The following snippet creates a new instance with the ControlsFX logo loaded from the web, sets a selected area and
 * fixes its ratio:
 * 
 * <pre>
 * ImageView controlsFxView = new ImageView(
 *         &quot;http://cache.fxexperience.com/wp-content/uploads/2013/05/ControlsFX.png&quot);
 * SnapshotView snapshotView = new SnapshotView(controlsFxView);
 * snapshotView.setSelection(33, 50, 100, 100);
 * snapshotView.setFixedSelectionRatio(1); // (this is actually the default value)
 * snapshotView.setSelectionRatioFixed(true);
 * </pre>
 * 
 * <h3>Functionality Overview</h3>
 * 
 * This is just a vague overview. The linked properties provide a more detailed explanation.
 * 
 * <h4>Node</h4>
 * 
 * The node which this control displays is held by the {@link #nodeProperty() node} property.
 * 
 * <h4>Selection</h4>
 * 
 * There are several properties which interact to manage and indicate the selection.
 * 
 * <h5>State</h5>
 * <ul>
 * <li>the selection is held by the {@link #selectionProperty() selection} property
 * <li>the {@link #hasSelectionProperty() hasSelection} property indicates whether a selection exists
 * <li>the {@link #selectionActiveProperty() selectionActive} property indicates whether the current selection is active
 * (it is only displayed if it is); by default this property is updated by this control which is determined by the
 * {@link #selectionActivityManagedProperty() selectionActivityManaged} property
 * </ul>
 * 
 * <h5>Interaction</h5>
 * <ul>
 * <li>if the selection is changing due to the user interacting with the control, this is indicated by the
 * {@link #selectionChangingProperty() selectionChanging} property
 * <li>whether the user can select any area of the control or only one above the node is determined by the
 * {@link #selectionAreaBoundaryProperty() selectionAreaBoundary} property
 * <li>with the {@link #selectionMouseTransparentProperty() selectionMouseTransparent} property the control can be made
 * mouse transparent so the user can interact with the displayed node
 * <li>the selection's ratio of width to height can be fixed with the {@link #selectionRatioFixedProperty()
 * selectionRatioFixed} and the {@link #fixedSelectionRatioProperty() fixedSelectionRatio} properties
 * </ul>
 * 
 * <h5>Visualization</h5>
 * <ul>
 * <li> {@link #selectionAreaFillProperty() selectionAreaFill} property for the selected area's paint
 * <li> {@link #selectionBorderPaintProperty() selectionBorderPaint} property for the selection border's paint
 * <li> {@link #selectionBorderWidthProperty() selectionBorderWidth} property for the selection border's width
 * <li> {@link #unselectedAreaFillProperty() unselectedAreaFill} property for the area outside of the selection
 * <li> {@link #unselectedAreaBoundaryProperty() unselectedAreaBoundary} property which defined what the unselected area
 * covers
 * </ul>
 */
public class SnapshotView extends ControlsFXControl {

    /**
     * The maximal divergence between a selection's ratio and the {@link #fixedSelectionRatioProperty()
     * fixedselectionRatio} for the selection to still have the correct ratio (see {@link #hasCorrectRatio(Rectangle2D)
     * hasCorrectRatio}).
     * <p>
     * The divergence is expressed relative to the {@code fixedselectionRatio}.
     */
    public static final double MAX_SELECTION_RATIO_DIVERGENCE = 1e-6;

    /* ************************************************************************
     *                                                                         * 
     * Attributes & Properties                                                 * 
     *                                                                         * 
     **************************************************************************/

    // NODE

    /**
     * @see #nodeProperty()
     */
    private final ObjectProperty<Node> node;

    // SELECTION

    /**
     * @see #selectionProperty()
     */
    private final ObjectProperty<Rectangle2D> selection;

    /**
     * @see #hasSelectionProperty()
     */
    private final BooleanProperty hasSelection;

    /**
     * @see #selectionActiveProperty()
     */
    private final BooleanProperty selectionActive;

    /**
     * @see #selectionChangingProperty()
     */
    private final BooleanProperty selectionChanging;

    /**
     * @see #selectionRatioFixedProperty()
     */
    private final BooleanProperty selectionRatioFixed;

    /**
     * @see #fixedSelectionRatioProperty()
     */
    private final DoubleProperty fixedSelectionRatio;

    // META

    /**
     * @see #selectionAreaBoundaryProperty()
     */
    private final ObjectProperty<Boundary> selectionAreaBoundary;

    /**
     * @see #selectionActivityManagedProperty()
     */
    private final BooleanProperty selectionActivityManaged;

    /**
     * @see #selectionMouseTransparentProperty()
     */
    private final BooleanProperty selectionMouseTransparent;

    // VISUALIZATION

    /**
     * @see #unselectedAreaBoundaryProperty()
     */
    private final ObjectProperty<Boundary> unselectedAreaBoundary;

    /**
     * @see #selectionBorderPaintProperty()
     */
    private final ObjectProperty<Paint> selectionBorderPaint;

    /**
     * @see #selectionBorderWidthProperty()
     */
    private final DoubleProperty selectionBorderWidth;

    /**
     * @see #selectionAreaFillProperty()
     */
    private final ObjectProperty<Paint> selectionAreaFill;

    /**
     * @see #unselectedAreaFillProperty()
     */
    private final ObjectProperty<Paint> unselectedAreaFill;

    /* ************************************************************************
     *                                                                         * 
     * Constructors                                                            * 
     *                                                                         * 
     **************************************************************************/

    /**
     * Creates a new SnapshotView.
     */
    public SnapshotView() {
        getStyleClass().setAll(DEFAULT_STYLE_CLASS);

        // NODE
<<<<<<< HEAD
        this.node = new SimpleObjectProperty<>(this, "node"); //$NON-NLS-1$

        // SELECTION
        this.selection = new SimpleObjectProperty<>(this, "selection"); //$NON-NLS-1$
        this.selectionValid = new SimpleBooleanProperty(this, "selectionValid", false); //$NON-NLS-1$
        this.selectionActive = new SimpleBooleanProperty(this, "selectionActive", false); //$NON-NLS-1$
        this.selectionChanging = new SimpleBooleanProperty(this, "selectionChanging", false); //$NON-NLS-1$

        this.selectionRatioFixed = new SimpleBooleanProperty(this, "selectionRatioFixed", false); //$NON-NLS-1$
        this.fixedSelectionRatio = new SimpleDoubleProperty(this, "fixedSelectionRatio", 1) { //$NON-NLS-1$
            @Override public void set(double newValue) {
                if (newValue <= 0)
                    throw new IllegalArgumentException("The fixed selection ratio must be positive."); //$NON-NLS-1$
=======
        node = new SimpleObjectProperty<>(this, "node");

        // SELECTION
        selection = new SimpleObjectProperty<Rectangle2D>(this, "selection") {
            @Override
            public void set(Rectangle2D selection) {
                if (!isSelectionValid(selection)) {
                    throw new IllegalArgumentException("The selection \"" + selection + "\" is invalid. " +
                            "Check the comment on 'SnapshotView.selectionProperty()' " +
                            "for all criteria a selection must fulfill.");
                }
                super.set(selection);
            }
        };
        hasSelection = new SimpleBooleanProperty(this, "hasSelection", false);
        hasSelection.bind(and(isNotNull(selection), notEqual(Rectangle2D.EMPTY, selection)));
        selectionActive = new SimpleBooleanProperty(this, "selectionActive", false);
        selectionChanging = new SimpleBooleanProperty(this, "selectionChanging", false);

        selectionRatioFixed = new SimpleBooleanProperty(this, "selectionRatioFixed", false);
        fixedSelectionRatio = new SimpleDoubleProperty(this, "fixedSelectionRatio", 1) {
            @Override
            public void set(double newValue) {
                if (newValue <= 0) {
                    throw new IllegalArgumentException("The fixed selection ratio must be positive.");
                }
>>>>>>> 9a6df35a
                super.set(newValue);
            }
        };

        // META
<<<<<<< HEAD
        this.selectionActivityExplicitlyManaged = new SimpleBooleanProperty(this, "selectionActivityExplicitlyManaged", false); //$NON-NLS-1$
=======
        selectionAreaBoundary = createStylableObjectProperty(
                this, "selectionAreaBoundary", Boundary.CONTROL, Css.SELECTION_AREA_BOUNDARY);
        selectionActivityManaged = new SimpleBooleanProperty(this, "selectionActivityManaged", true);
        selectionMouseTransparent = new SimpleBooleanProperty(this, "selectionMouseTransparent", false);

        // VISUALIZATION
        unselectedAreaBoundary = createStylableObjectProperty(
                this, "unselectedAreaBoundary", Boundary.CONTROL, Css.UNSELECTED_AREA_BOUNDARY);
        selectionBorderPaint = createStylableObjectProperty(
                this, "selectionBorderPaint", Color.WHITESMOKE, Css.SELECTION_BORDER_PAINT);
        selectionBorderWidth = createStylableDoubleProperty(
                this, "selectionBorderWidth", 2.5, Css.SELECTION_BORDER_WIDTH);
        selectionAreaFill = createStylableObjectProperty(
                this, "selectionAreaFill", Color.TRANSPARENT, Css.SELECTION_AREA_FILL);
        unselectedAreaFill = createStylableObjectProperty(
                this, "unselectedAreaFill", new Color(0, 0, 0, 0.5), Css.UNSELECTED_AREA_FILL);
>>>>>>> 9a6df35a

        addStateUpdatingListeners();
        // update selection when resizing
        new SelectionSizeUpdater().enableResizing();
    }

    /**
     * Adds listeners to the properties which update the control's state.
     */
    private void addStateUpdatingListeners() {
        // update the selection activity state when the selection is set
        selection.addListener((o, oldValue, newValue) -> updateSelectionActivityState());

        // ratio
        selectionRatioFixed.addListener((o, oldValue, newValue) -> {
            boolean valueChangedToTrue = !oldValue && newValue;
            if (valueChangedToTrue) {
                fixSelectionRatio();
            }
        });
        fixedSelectionRatio.addListener((o, oldValue, newValue) -> {
            if (isSelectionRatioFixed()) {
                fixSelectionRatio();
            }
        });
    }

    /**
     * Creates a new SnapshotView using the specified node.
     * 
     * @param node
     *            the node to show after construction
     */
    public SnapshotView(Node node) {
        this();
        setNode(node);
    }

    /* ************************************************************************
     *                                                                         * 
     * Public Methods                                                          * 
     *                                                                         * 
     **************************************************************************/

    /**
     * Transforms the {@link #selectionProperty() selection} to node coordinates by calling
     * {@link #transformToNodeCoordinates(Rectangle2D) transformToNodeCoordinates}.
     * 
     * @return a {@link Rectangle2D} which expresses the selection in the node's coordinates
     * @throws IllegalStateException
     *             if {@link #nodeProperty() node} is {@code null} or {@link #hasSelection() hasSelection} is
     *             {@code false}
     * @see #transformToNodeCoordinates(Rectangle2D)
     */
    public Rectangle2D transformSelectionToNodeCoordinates() {
        if (!hasSelection()) {
            throw new IllegalStateException(
                    "The selection can not be transformed if it does not exist (check 'hasSelection()').");
        }

        return transformToNodeCoordinates(getSelection());
    }

    /**
     * Transforms the specified area's coordinates to coordinates relative to the node. (The node's coordinate system
     * has its origin in the upper left corner of the node.)
     * 
     * @param area
     *            the {@link Rectangle2D} which will be transformed (must not be {@code null}); its coordinates will be
     *            interpreted relative to the control (like the {@link #selectionProperty() selection})
     * @return a {@link Rectangle2D} with the same width and height as the specified {@code area} but with coordinates
     *         which are relative to the current {@link #nodeProperty() node}
     * @throws IllegalStateException
     *             if {@link #nodeProperty() node} is {@code null}
     */
    public Rectangle2D transformToNodeCoordinates(Rectangle2D area) throws IllegalStateException {
        Objects.requireNonNull(area, "The argument 'area' must not be null.");
        if (getNode() == null) {
            throw new IllegalStateException(
                    "The selection can not be transformed if the node is null (check 'getNode()').");
        }

        // get the offset from the node's bounds
        Bounds nodeBounds = getNode().getBoundsInParent();
        double xOffset = nodeBounds.getMinX();
        double yOffset = nodeBounds.getMinY();

        // the coordinates of the transformed selection
        double minX = area.getMinX() - xOffset;
        double minY = area.getMinY() - yOffset;

        return new Rectangle2D(minX, minY, area.getWidth(), area.getHeight());
    }

    /**
     * Creates a snapshot of the selected area of the node.
     * 
     * @return the {@link WritableImage} that holds the rendered selection
     * @throws IllegalStateException
     *             if {@link #nodeProperty() node} is {@code null} or {@link #hasSelection() hasSelection} is
     *             {@code false}
     * @see Node#snapshot
     */
    public WritableImage createSnapshot() throws IllegalStateException {
        // make sure the node and the selection exist
        if (getNode() == null) {
            throw new IllegalStateException("No snapshot can be created if the node is null (check 'getNode()').");
        }
        if (!hasSelection()) {
            throw new IllegalStateException(
                    "No snapshot can be created if there is no selection (check 'hasSelection()').");
        }

        SnapshotParameters parameters = new SnapshotParameters();
        parameters.setViewport(getSelection());
        return createSnapshot(parameters);
    }

    /**
     * Creates a snapshot of the node with the specified parameters.
     * 
     * @param parameters
     *            the {@link SnapshotParameters} used for the snapshot (must not be {@code null}); the viewport will be
     *            interpreted relative to this control (like the {@link #selectionProperty() selection})
     * @return the {@link WritableImage} that holds the rendered viewport
     * @throws IllegalStateException
     *             if {@link #nodeProperty() node} is {@code null}
     * @see Node#snapshot
     */
    public WritableImage createSnapshot(SnapshotParameters parameters) throws IllegalStateException {
        // make sure the node and the snapshot parameters exist
        Objects.requireNonNull(parameters, "The argument 'parameters' must not be null.");
        if (getNode() == null) {
            throw new IllegalStateException("No snapshot can be created if the node is null (check 'getNode()').");
        }

        // take the snapshot
        return getNode().snapshot(parameters, null);
    }

    /* ************************************************************************
     *                                                                         * 
     * Model State                                                             * 
     *                                                                         * 
     **************************************************************************/

    /**
     * Updates the {@link #selectionActiveProperty() selectionActive} property if the
     * {@link #selectionActivityManagedProperty() selectionActivityManaged} property indicates that it is managed by
     * this control.
     */
    private void updateSelectionActivityState() {
        boolean userManaged = !isSelectionActivityManaged();
        if (userManaged) {
            return;
        }

        boolean selectionActive = getSelection() != null && getSelection() != Rectangle2D.EMPTY;
        setSelectionActive(selectionActive);
    }

    /**
     * Resizes the current selection (if it exists) to the {@link #fixedSelectionRatioProperty() fixedSelectionRatio}.
     */
    private void fixSelectionRatio() {
        boolean noSelectionToFix = getNode() == null || !hasSelection();
        if (noSelectionToFix) {
            return;
        }

        Rectangle2D selectionBounds = getSelectionBounds();
        Rectangle2D resizedSelection = Rectangles2D.fixRatioWithinBounds(
                getSelection(), getFixedSelectionRatio(), selectionBounds);

        selection.set(resizedSelection);
    }

    /**
     * 
     * @return the bounds of the current selection according to the {@link #selectionAreaBoundaryProperty()
     *         selectionAreaBoundary}.
     */
    private Rectangle2D getSelectionBounds() {
        Boundary boundary = getSelectionAreaBoundary();
        switch (boundary) {
        case CONTROL:
            return new Rectangle2D(0, 0, getWidth(), getHeight());
        case NODE:
            return Rectangles2D.fromBounds(getNode().getBoundsInParent());
        default:
            throw new IllegalArgumentException("The boundary '" + boundary + "' is not fully implemented yet.");
        }
    }

    /**
     * Checks whether the specified selection is valid. This includes checking whether the selection is in bounds and
     * has the correct ratio (if the ratio is fixed).
     * 
     * @param selection
     *            the selection to check as a {@link Rectangle2D}
     * @return {@code true} if the selection is valid; {@code false} otherwise
     */
    private boolean isSelectionValid(Rectangle2D selection) {
        // empty selections are valid
        boolean emptySelection = selection == null || selection == Rectangle2D.EMPTY;
        if (emptySelection) {
            return true;
        }

        // check values
        if (!valuesFinite(selection)) {
            return false;
        }

        // check bounds
        if (!inBounds(selection)) {
            return false;
        }

        // check ratio
        if (!hasCorrectRatio(selection)) {
            return false;
        }

        return true;
    }

    /**
     * Indicates whether the specified selection has only finite values (e.g. width and height).
     * 
     * @param selection
     *            the selection as a {@link Rectangle2D}
     * @return {@code true} if the selection has only finite values.
     */
    private static boolean valuesFinite(Rectangle2D selection) {
        return Double.isFinite(selection.getMinX()) && Double.isFinite(selection.getMinY()) &&
                Double.isFinite(selection.getWidth()) && Double.isFinite(selection.getHeight());
    }

    /**
     * Indicates whether the specified selection is inside the bounds determined by the
     * {@link #selectionAreaBoundaryProperty() selectionAreaBoundary} property.
     * 
     * @param selection
     *            the non-null and non-empty selection as a {@link Rectangle2D}
     * @return {@code true} if the selection is fully contained in the bounds; otherwise {@code false}
     */
    private boolean inBounds(Rectangle2D selection) {
        Boundary boundary = getSelectionAreaBoundary();
        switch (boundary) {
        case CONTROL:
            return inBounds(selection, getBoundsInLocal());
        case NODE:
            if (getNode() == null) {
                return false;
            } else {
                return inBounds(selection, getNode().getBoundsInParent());
            }
        default:
            throw new IllegalArgumentException("The boundary '" + boundary + "' is not fully implemented yet.");
        }
    }

    /**
     * Indicates whether the specified selection is inside the specified bounds.
     * 
     * @param selection
     *            the selection as a {@link Rectangle2D}
     * @param bounds
     *            the {@link Bounds} to check the selection against
     * @return {@code true} if the selection is fully contained in the bounds; otherwise {@code false}
     */
    private static boolean inBounds(Rectangle2D selection, Bounds bounds) {
        return bounds.getMinX() <= selection.getMinX() && bounds.getMinY() <= selection.getMinY() &&
                selection.getMaxX() <= bounds.getMaxX() && selection.getMaxY() <= bounds.getMaxY();
    }

    /**
     * Indicates whether the specified selection has the correct ratio (which depends on whether the ratio is even
     * {@link #selectionRatioFixedProperty() fixed}).
     * 
     * @param selection
     *            the selection to check as a {@link Rectangle2D}
     * @return {@code true} if the selection has the correct ratio.
     */
    private boolean hasCorrectRatio(Rectangle2D selection) {
        if (!isSelectionRatioFixed()) {
            return true;
        }

        double ratio = selection.getWidth() / selection.getHeight();
        // compute the divergence relative to the fixed selection ratio
        double ratioDivergence = Math.abs(1 - ratio / getFixedSelectionRatio());
        return ratioDivergence <= MAX_SELECTION_RATIO_DIVERGENCE;
    }

    /* ************************************************************************
     *                                                                         * 
     * Style Sheet & Skin Handling                                             * 
     *                                                                         * 
     **************************************************************************/

    /**
     * The name of the style class used in CSS for instances of this class.
     */
    private static final String DEFAULT_STYLE_CLASS = "snapshot-view"; //$NON-NLS-1$

//    /**
//     * {@inheritDoc}
//     */
//    @Override
//    protected String getUserAgentStylesheet() {
//        return SnapshotView.class.getResource("snapshot-view.css").toExternalForm();
//    }

    /**
     * Creates a {@link StyleableDoubleProperty} with the specified arguments.
     * 
     * @param bean
     *            the {@link Property#getBean() bean} the created property belongs to
     * @param name
     *            the property's {@link Property#getName() name}
     * @param initialValue
     *            the property's initial value
     * @param cssMetaData
     *            the {@link CssMetaData} for the created property
     * @return a {@link StyleableDoubleProperty}
     */
    private static StyleableDoubleProperty createStylableDoubleProperty(
            Object bean, String name, double initialValue, CssMetaData<? extends Styleable, Number> cssMetaData) {

        return new StyleableDoubleProperty(initialValue) {

            @Override
            public Object getBean() {
                return bean;
            }

            @Override
            public String getName() {
                return name;
            }

            @Override
            public CssMetaData<? extends Styleable, Number> getCssMetaData() {
                return cssMetaData;
            }

        };
    }

    /**
     * Creates a {@link StyleableObjectProperty} with the specified arguments.
     * 
     * @param bean
     *            the {@link Property#getBean() bean} the created property belongs to
     * @param name
     *            the property's {@link Property#getName() name}
     * @param initialValue
     *            the property's initial value
     * @param cssMetaData
     *            the {@link CssMetaData} for the created property
     * @return a {@link StyleableObjectProperty}
     */
    private static <T> StyleableObjectProperty<T> createStylableObjectProperty(
            Object bean, String name, T initialValue, CssMetaData<? extends Styleable, T> cssMetaData) {

        return new StyleableObjectProperty<T>(initialValue) {

            @Override
            public Object getBean() {
                return bean;
            }

            @Override
            public String getName() {
                return name;
            }

            @Override
            public CssMetaData<? extends Styleable, T> getCssMetaData() {
                return cssMetaData;
            }

        };
    }

    /**
     * Creates an instance of {@link CssMetaData} with the specified arguments.
     * 
     * @param getProperty
     *            a function from the {@link Styleable} which owns the styled property to the property styled by the
     *            returned {@code CssMetaData}
     * @param cssPropertyName
     *            the name by which the styled property is referenced in CSS files
     * @param styleConverter
     *            the {@link StyleConverter} used to convert the CSS parsed value to a Java object
     * @return an instance of {@link CssMetaData}
     */
    private static <S extends Styleable, T> CssMetaData<S, T> createCssMetaData(
            Function<S, Property<T>> getProperty, String cssPropertyName, StyleConverter<?, T> styleConverter) {

        return new CssMetaData<S, T>(cssPropertyName, styleConverter) {

            @Override
            public boolean isSettable(S styleable) {
                final Property<T> property = getProperty.apply(styleable);
                return property != null && !property.isBound();
            }

            @Override
            @SuppressWarnings("unchecked")
            public StyleableProperty<T> getStyleableProperty(S styleable) {
                return (StyleableProperty<T>) getProperty.apply(styleable);
            }
        };
    }

    /**
     * The class which holds this control's {@link CssMetaData} for the different {@link StyleableProperty
     * StyleableProperties}.
     */
    @SuppressWarnings("javadoc")
    private static class Css {

        public static final CssMetaData<SnapshotView, Boundary> SELECTION_AREA_BOUNDARY =
                createCssMetaData(
                        snapshotView -> snapshotView.selectionAreaBoundary,
                        "-fx-selection-area-boundary",
                        new EnumConverter<>(Boundary.class));

        public static final CssMetaData<SnapshotView, Boundary> UNSELECTED_AREA_BOUNDARY =
                createCssMetaData(
                        snapshotView -> snapshotView.unselectedAreaBoundary,
                        "-fx-unselected-area-boundary",
                        new EnumConverter<>(Boundary.class));

        public static final CssMetaData<SnapshotView, Paint> SELECTION_BORDER_PAINT =
                createCssMetaData(
                        snapshotView -> snapshotView.selectionBorderPaint,
                        "-fx-selection-border-paint",
                        PaintConverter.getInstance());

        public static final CssMetaData<SnapshotView, Number> SELECTION_BORDER_WIDTH =
                createCssMetaData(
                        snapshotView -> snapshotView.selectionBorderWidth,
                        "-fx-selection-border-width",
                        SizeConverter.getInstance());

        public static final CssMetaData<SnapshotView, Paint> SELECTION_AREA_FILL =
                createCssMetaData(
                        snapshotView -> snapshotView.selectionAreaFill,
                        "-fx-selection-area-fill",
                        PaintConverter.getInstance());

        public static final CssMetaData<SnapshotView, Paint> UNSELECTED_AREA_FILL =
                createCssMetaData(
                        snapshotView -> snapshotView.unselectedAreaFill,
                        "-fx-unselected-area-fill",
                        PaintConverter.getInstance());

        /**
         * The {@link CssMetaData} associated with this class, which includes the {@code CssMetaData} of its super
         * classes.
         */
        public static final List<CssMetaData<? extends Styleable, ?>> CSS_META_DATA;

        static {
            final List<CssMetaData<? extends Styleable, ?>> styleables = new ArrayList<>(Control.getClassCssMetaData());
            styleables.add(SELECTION_AREA_BOUNDARY);
            styleables.add(UNSELECTED_AREA_BOUNDARY);
            styleables.add(SELECTION_BORDER_PAINT);
            styleables.add(SELECTION_BORDER_WIDTH);
            styleables.add(SELECTION_AREA_FILL);
            styleables.add(UNSELECTED_AREA_FILL);
            CSS_META_DATA = Collections.unmodifiableList(styleables);
        }
    }

    /**
     * @return the {@link CssMetaData} associated with this class, which includes the {@code CssMetaData} of its super
     *         classes
     */
    public static List<CssMetaData<? extends Styleable, ?>> getClassCssMetaData() {
        return Css.CSS_META_DATA;
    }

    @Override
    public List<CssMetaData<? extends Styleable, ?>> getControlCssMetaData() {
        return getClassCssMetaData();
    }

    @Override
    protected Skin<?> createDefaultSkin() {
        Consumer<Boolean> setSelectionChanging = changing -> selectionChanging.set(changing);
        return new SnapshotViewSkin(this, setSelectionChanging);
    }

    /* ************************************************************************
     *                                                                         * 
     * Property Access                                                         * 
     *                                                                         * 
     **************************************************************************/

    // NODE

    /**
     * The {@link Node} which will be displayed in the center of this control.
     * <p>
     * The node's {@link Node#boundsInParentProperty() boundsInParent} show its relative position inside this control.
     * Since the {@link #selectionProperty() selection} property also uses this control as its reference coordinate
     * system, the bounds can be used to compute which area of the node is selected.
     * <p>
     * If this control or the node behaves strangely when resized, try embedding the original node in a {@link Pane} and
     * setting the pane here.
     * 
     * @return the property holding the displayed node
     */
    public final ObjectProperty<Node> nodeProperty() {
        return node;
    }

    /**
     * @return the displayed node
     * @see #nodeProperty()
     */
    public final Node getNode() {
        return nodeProperty().get();
    }

    /**
     * @param node
     *            the node to display
     * @see #nodeProperty()
     */
    public final void setNode(Node node) {
        nodeProperty().set(node);
    }

    // SELECTION

    /**
     * The current selection as a {@link Rectangle2D}. As such an instance is immutable a new one must be set to chane
     * the selection.
     * <p>
     * The rectangle's coordinates are interpreted relative to this control. The top left corner is the origin (0, 0)
     * and the lower right corner is ({@link #widthProperty() width}, {@link #heightProperty() height}). It is
     * guaranteed that the selection always lies within these bounds. If the control is resized, so is the selection. If
     * a selection which violates these bounds is set, an {@link IllegalArgumentException} is thrown.
     * <p>
     * The same is true if the {@link #selectionAreaBoundaryProperty() selectionAreaBoundary} is set to {@code NODE} but
     * with the stricter condition that the selection must lie within the {@link #nodeProperty() node}'s
     * {@link Node#boundsInParentProperty() boundsInParent}.
     * <p>
     * If the selection ratio is {@link #selectionRatioFixedProperty() fixed}, any new selection must have the
     * {@link #fixedSelectionRatioProperty() fixedSelectionRatio}. Otherwise, an {@code IllegalArgumentException} is
     * thrown.
     * <p>
     * An {@code IllegalArgumentException} is also thrown if not all of the selection's values (e.g. width and height)
     * are finite.
     * <p>
     * The selection might be {@code null} or {@link Rectangle2D#EMPTY} in which case no selection is displayed and
     * {@link #hasSelectionProperty() hasSelection} is {@code false}.
     * 
     * @return the property holding the current selection
     * @see #hasSelectionProperty()
     */
    public final ObjectProperty<Rectangle2D> selectionProperty() {
        return selection;
    }

    /**
     * @return the current selection
     * @see #selectionProperty()
     */
    public final Rectangle2D getSelection() {
        return selectionProperty().get();
    }

    /**
     * @param selection
     *            the new selection
     * @throws IllegalArgumentException
     *             if the selection is out of the bounds defined by the {@link #selectionAreaBoundaryProperty()
     *             selectionAreaBoundary} or the selection ratio is {@link #selectionRatioFixedProperty() fixed} and the
     *             new selection does not have the {@link #fixedSelectionRatioProperty() fixedSelectionRatio}.
     * @see #selectionProperty()
     */
    public final void setSelection(Rectangle2D selection) {
        selectionProperty().set(selection);
    }

    /**
     * Creates a new {@link Rectangle2D} from the specified arguments and sets it as the new
     * {@link #selectionProperty() selection}. It will have ({@code upperLeftX}, {@code upperLeftY}) as its upper left
     * point and span {@code width} to the right and {@code height} down.
     * 
     * @param upperLeftX
     *            the x coordinate of the selection's upper left point
     * @param upperLeftY
     *            the y coordinate of the selection's upper left point
     * @param width
     *            the selection's width
     * @param height
     *            the selection's height
     * @throws IllegalArgumentException
     *             if the selection is out of the bounds defined by the {@link #selectionAreaBoundaryProperty()
     *             selectionAreaBoundary} or the selection ratio is {@link #selectionRatioFixedProperty() fixed} and the
     *             new selection does not have the {@link #fixedSelectionRatioProperty() fixedSelectionRatio}.
     * @see #selectionProperty()
     * 
     */
    public final void setSelection(double upperLeftX, double upperLeftY, double width, double height) {
        selectionProperty().set(new Rectangle2D(upperLeftX, upperLeftY, width, height));
    }

    /**
     * Indicates whether there currently is a selection. This will be {@code false} if the {@link #selectionProperty()
     * selection} property holds {@code null} or {@link Rectangle2D#EMPTY} .
     * 
     * @return a property indicating whether there currently is a selection
     */
    public final ReadOnlyBooleanProperty hasSelectionProperty() {
        return hasSelection;
    }

    /**
     * @return whether there currently is a selection
     * @see #hasSelectionProperty()
     */
    public final boolean hasSelection() {
        return hasSelectionProperty().get();
    }

    /**
     * Indicates whether the selection is currently active. Only an active selection will be displayed by the control.
     * <p>
     * See {@link #selectionActivityManagedProperty() selectionActivityManaged} for documentation on how this property
     * might be changed by this control.
     * 
     * @return the property indicating whether the selection is active
     */
    public final BooleanProperty selectionActiveProperty() {
        return selectionActive;
    }

    /**
     * @return whether the selection is active
     * @see #selectionActiveProperty()
     */
    public final boolean isSelectionActive() {
        return selectionActiveProperty().get();
    }

    /**
     * @param selectionActive
     *            the new selection active status
     * @see #selectionActiveProperty()
     */
    public final void setSelectionActive(boolean selectionActive) {
        selectionActiveProperty().set(selectionActive);
    }

    /**
     * Indicates whether the {@link #selectionProperty() selection} is currently changing due to user interaction with
     * the control. It will be set to {@code true} when changing the selection begins and set to {@code false} when it
     * ends.
     * <p>
     * If a selection is set by the code using this control (e.g. by calling {@link #setSelection(Rectangle2D)
     * setSelection}) this property does not change its value.
     * 
     * @return a property indicating whether the selection is changing by user interaction
     */
    public final ReadOnlyBooleanProperty selectionChangingProperty() {
        return selectionChanging;
    }

    /**
     * @return whether the selection is changing by user interaction
     * @see #selectionChangingProperty()
     */
    public final boolean isSelectionChanging() {
        return selectionChangingProperty().get();
    }

    /**
     * Indicates whether the ratio of the {@link #selectionProperty() selection} is fixed.
     * <p>
     * By default this property is {@code false} and the user interacting with this control can make arbitrary
     * selections with any ratio of width to height. If it is {@code true}, the user is limited to making selections
     * with the ratio defined by the {@link #fixedSelectionRatioProperty() fixedSelectionRatio} property. If the ratio
     * is fixed and a selection with a different ratio is set, an {@link IllegalArgumentException} is thrown.
     * <p>
     * If a selection exists and this property is set to {@code true}, the selection is immediately resized to the
     * currently set ratio.
     * 
     * @defaultValue {@code false}
     * @return the property indicating whether the selection ratio is fixed
     */
    public final BooleanProperty selectionRatioFixedProperty() {
        return selectionRatioFixed;
    }

    /**
     * @return whether the selection ratio is fixed
     * @see #selectionRatioFixedProperty()
     */
    public final boolean isSelectionRatioFixed() {
        return selectionRatioFixedProperty().get();
    }

    /**
     * @param selectionRatioFixed
     *            whether the selection ratio will be fixed
     * @see #selectionRatioFixedProperty()
     */
    public final void setSelectionRatioFixed(boolean selectionRatioFixed) {
        selectionRatioFixedProperty().set(selectionRatioFixed);
    }

    /**
     * The value to which the selection ratio is fixed. The ratio is defined as {@code width / height} and its value
     * must be strictly positive.
     * <p>
     * If {@link #selectionRatioFixedProperty() selectionRatioFixed} is {@code true}, this ratio will be upheld by all
     * changes made by user interaction with this control. If the ratio is fixed and a selection is set by code (e.g. by
     * calling {@link #setSelection(Rectangle2D) setSelection}), this ratio is checked and if violated an
     * {@link IllegalArgumentException} is thrown.
     * <p>
     * If a selection exists and {@code selectionRatioFixed} is set to {@code true}, the selection is immediately
     * resized to this ratio. Similarly, if a selection exists and its ratio is fixed, setting a new value resizes the
     * selection to the new ratio.
     * 
     * @defaultValue 1.0
     * @return a property containing the fixed selection ratio
     */
    public final DoubleProperty fixedSelectionRatioProperty() {
        return fixedSelectionRatio;
    }

    /**
     * @return the fixedSelectionRatio, which will always be a strictly positive value
     * @see #fixedSelectionRatioProperty()
     */
    public final double getFixedSelectionRatio() {
        return fixedSelectionRatioProperty().get();
    }

    /**
     * @param fixedSelectionRatio
     *            the fixed selection ratio to set
     * @throws IllegalArgumentException
     *             if {@code fixedSelectionRatio} is not strictly positive
     * @see #fixedSelectionRatioProperty()
     */
    public final void setFixedSelectionRatio(double fixedSelectionRatio) {
        fixedSelectionRatioProperty().set(fixedSelectionRatio);
    }

    // META

    /**
     * Indicates which {@link Boundary} is set for the area the user can select.
     * <p>
     * By default the user can select any area of the control. If this should be limited to the area over the displayed
     * node instead, this property can be set to {@link Boundary#NODE NODE}. If the value is changed from
     * {@code CONTROL} to {@code NODE} a possibly existing selection is resized accordingly.
     * <p>
     * If the boundary is set to {@code NODE}, this is also respected when a new {@link #selectionProperty() selection}
     * is set. This means the condition for the new selection's coordinates is made stricter and setting a selection out
     * of the node's bounds (instead of only out of the control's bounds) throws an {@link IllegalArgumentException}.
     * <p>
     * Note that this does <b>not</b> change the reference coordinate system! The selection's coordinates are still
     * interpreted relative to the {@link #nodeProperty() node}'s {@link Node#boundsInParentProperty() boundsInParent}.
     * 
     * @defaultValue {@link Boundary#CONTROL CONTROL}
     * @return the property indicating the {@link Boundary} for the area the user can select
     */
    public final ObjectProperty<Boundary> selectionAreaBoundaryProperty() {
        return selectionAreaBoundary;
    }

    /**
     * @return the {@link Boundary} for the area the user can select
     */
    public final Boundary getSelectionAreaBoundary() {
        return selectionAreaBoundaryProperty().get();
    }

    /**
     * @param selectionAreaBoundary
     *            the new {@link Boundary} for the area the user can select
     */
    public final void setSelectionAreaBoundary(Boundary selectionAreaBoundary) {
        selectionAreaBoundaryProperty().set(selectionAreaBoundary);
    }

    /**
     * Indicates whether the value of the {@link #selectionActiveProperty() selectionActive} property is managed by this
     * control.
     * <p>
     * If this property is set to {@code true} (which is the default) this control will update the
     * {@code selectionActive} property immediately after a new selection is set: if the new selection is {@code null}
     * or {@link Rectangle2D#EMPTY}, it will be set to {@code false}; otherwise to {@code true}.
     * <p>
     * If this property is {@code false} this control will never change {@code selectionActive}'s value. In this case it
     * must be managed by the using code but it is possible to unidirectionally bind it to another property without this
     * control interfering.
     * 
     * @defaultValue {@code true}
     * @return the property indicating whether the value of the {@link #selectionActiveProperty() selectionActive}
     *         property is managed by this control
     */
    public final BooleanProperty selectionActivityManagedProperty() {
        return selectionActivityManaged;
    }

    /**
     * @return whether the selection activity is managed by this control
     * @see #selectionActivityManagedProperty()
     */
    public final boolean isSelectionActivityManaged() {
        return selectionActivityManagedProperty().get();
    }

    /**
     * @param selectionActivityManaged
     *            whether the selection activity will be managed by this control
     * @see #selectionActivityManagedProperty()
     */
    public final void setSelectionActivityManaged(boolean selectionActivityManaged) {
        selectionActivityManagedProperty().set(selectionActivityManaged);
    }

    /**
     * Indicates whether the overlay which displays the selection is mouse transparent.
     * <p>
     * By default all mouse events are captured by this control and used to interact with the selection. If this
     * property is set to {@code true}, this behavior changes and the user is able to interact with the displayed
     * {@link #nodeProperty() node}.
     * 
     * @defaultValue {@code false}
     * @return the property indicating whether the selection is mouse transparent
     */
    public final BooleanProperty selectionMouseTransparentProperty() {
        return selectionMouseTransparent;
    }

    /**
     * @return whether the selection is mouse transparent
     * @see #selectionMouseTransparentProperty()
     */
    public final boolean isSelectionMouseTransparent() {
        return selectionMouseTransparentProperty().get();
    }

    /**
     * @param selectionMouseTransparent
     *            whether the selection will be mouse transparent
     * @see #selectionMouseTransparentProperty()
     */
    public final void setSelectionMouseTransparent(boolean selectionMouseTransparent) {
        selectionMouseTransparentProperty().set(selectionMouseTransparent);
    }

    // VISUALIZATION

    /**
     * Indicates which {@link Boundary} is set for the visualization of the unselected area (i.e. the area outside of
     * the selection rectangle).
     * <p>
     * If it is set to {@link Boundary#CONTROL CONTROL} (which is the default), the unselected area covers the whole
     * control.
     * <p>
     * If it is set to {@link Boundary#NODE NODE}, the area only covers the displayed {@link #nodeProperty() node}. In
     * most cases this only makes sense if the {@link #selectionAreaBoundaryProperty() selectionAreaBoundary} is also
     * set to {@code NODE}.
     * 
     * @defaultValue {@link Boundary#CONTROL}
     * @return the property defining the {@link Boundary} of the unselected area
     */
    public final ObjectProperty<Boundary> unselectedAreaBoundaryProperty() {
        return unselectedAreaBoundary;
    }

    /**
     * @return the {@link Boundary} for the unselected area
     * @see #unselectedAreaBoundaryProperty()
     */
    public final Boundary getUnselectedAreaBoundary() {
        return unselectedAreaBoundaryProperty().get();
    }

    /**
     * @param unselectedAreaBoundary
     *            the new {@link Boundary} for the unselected area
     * @see #unselectedAreaBoundaryProperty()
     */
    public final void setUnselectedAreaBoundary(Boundary unselectedAreaBoundary) {
        unselectedAreaBoundaryProperty().set(unselectedAreaBoundary);
    }

    /**
     * Determines the visualization of the selection's border.
     * 
     * @defaultValue {@link Color#WHITESMOKE}
     * @return the property holding the {@link Paint} of the selection border
     * @see #selectionBorderWidthProperty()
     */
    public final ObjectProperty<Paint> selectionBorderPaintProperty() {
        return selectionBorderPaint;
    }

    /**
     * @return the {@link Paint} of the selection border
     * @see #selectionBorderPaintProperty()
     */
    public final Paint getSelectionBorderPaint() {
        return selectionBorderPaintProperty().get();
    }

    /**
     * @param selectionBorderPaint
     *            the new {@link Paint} of the selection border
     * @see #selectionBorderPaintProperty()
     */
    public final void setSelectionBorderPaint(Paint selectionBorderPaint) {
        selectionBorderPaintProperty().set(selectionBorderPaint);
    }

    /**
     * Determines the width of the selection's border. The border is always painted to the outside of the selected area,
     * i.e. the selected area is never covered by the border.
     * 
     * @defaultValue 2.5
     * @return the property defining the selection border's width
     * @see #selectionBorderPaintProperty()
     * @see javafx.scene.shape.Shape#strokeWidthProperty() Shape.strokeWidthProperty()
     */
    public final DoubleProperty selectionBorderWidthProperty() {
        return selectionBorderWidth;
    }

    /**
     * @return the selection border width
     * @see #selectionBorderWidthProperty()
     */
    public final double getSelectionBorderWidth() {
        return selectionBorderWidthProperty().get();
    }

    /**
     * @param selectionBorderWidth
     *            the selection border width to set
     * @see #selectionBorderWidthProperty()
     */
    public final void setSelectionBorderWidth(double selectionBorderWidth) {
        selectionBorderWidthProperty().set(selectionBorderWidth);
    }

    /**
     * Determines the visualization of the selected area.
     * 
     * @defaultValue {@link Color#TRANSPARENT}
     * @return the property holding the {@link Paint} of the selected area
     */
    public final ObjectProperty<Paint> selectionAreaFillProperty() {
        return selectionAreaFill;
    }

    /**
     * @return the {@link Paint} of the selected area
     * @see #selectionAreaFillProperty()
     */
    public final Paint getSelectionAreaFill() {
        return selectionAreaFillProperty().get();
    }

    /**
     * @param selectionAreaFill
     *            the new {@link Paint} of the selected area
     * @see #selectionAreaFillProperty()
     */
    public final void setSelectionAreaFill(Paint selectionAreaFill) {
        selectionAreaFillProperty().set(selectionAreaFill);
    }

    /**
     * Determines the visualization of the area outside of the selection.
     * 
     * @defaultValue {@link Color#BLACK black} with {@link Color#getOpacity() opacity} 0.5
     * @return the property holding the {@link Paint} of the area outside of the selection
     */
    public final ObjectProperty<Paint> unselectedAreaFillProperty() {
        return unselectedAreaFill;
    }

    /**
     * @return the {@link Paint} of the area outside of the selection
     * @see #unselectedAreaFillProperty()
     */
    public final Paint getUnselectedAreaFill() {
        return unselectedAreaFillProperty().get();
    }

    /**
     * @param unselectedAreaFill
     *            the new {@link Paint} of the area outside of the selection
     * @see #unselectedAreaFillProperty()
     */
    public final void setUnselectedAreaFill(Paint unselectedAreaFill) {
        unselectedAreaFillProperty().set(unselectedAreaFill);
    }

    /* ************************************************************************
     *                                                                         *
     * Inner Classes                                                           *
     *                                                                         *
     **************************************************************************/

    /**
     * The {@link SnapshotView#selectionAreaBoundaryProperty() selectionArea}, in which the user can create a selection,
     * and the {@link SnapshotView#unselectedAreaBoundaryProperty() unselectedArea}, in which the unselected area is
     * visualized, are limited to a certain area of the control. This area's boundary is represented by this enum.
     *
     */
    public static enum Boundary {

        /**
         * The boundary is this control's bound.
         */
        CONTROL,

        /**
         * The boundary is the displayed node's bound.
         */
        NODE,

    }

    /**
     * Updates the size of the {@link SnapshotView#selectionProperty() selection} whenever necessary. This is the case
     * if the {@link SnapshotView#selectionAreaBoundaryProperty() selectionAreaBoundary} is set to
     * {@link Boundary#CONTROL CONTROL} and the control is resized or when it is set to {@link Boundary#NODE NODE} and
     * the node is changed or resized.
     *
     */
    private class SelectionSizeUpdater {

        /*
         * If the 'selectionAreaBoundary' is set to 'CONTROL', the selection is only updated when the control changes
         * its width or height. If it is set to 'NODE', the selection is resized whenever the node or its
         * 'boundsInParent' change.
         * For both cases methods exist which resize the selection. The listeners which call those methods are only
         * added to the corresponding properties when the matching boundary is selected.
         */

        // CONTROL

        /**
         * Calls {@link #resizeSelectionToNewControlWidth(ObservableValue, Number, Number)
         * updateSelectionToNewControlWidth} whenever the control's width changes.
         */
        private final ChangeListener<Number> resizeSelectionToNewControlWidthListener;

        /**
         * Calls {@link #resizeSelectionToNewControlHeight(ObservableValue, Number, Number)
         * updateSelectionToNewControlWidth} whenever the control's height changes.
         */
        private final ChangeListener<Number> resizeSelectionToNewControlHeightListener;

        // NODE

        /**
         * Calls {@link #updateSelectionToNewNode(ObservableValue, Node, Node) updateSelectionToNewNode} whenever a new
         * {@link SnapshotView#nodeProperty() node} is set.
         */
        private final ChangeListener<Node> updateSelectionToNodeListener;

        /**
         * Calls {@link #resizeSelectionToNewNodeBounds(ObservableValue, Bounds, Bounds) updateSelectionToNewNodeBounds}
         * whenever the node's {@link Node#boundsInParentProperty() boundsInParent} change.
         */
        private final ChangeListener<Bounds> resizeSelectionToNewNodeBoundsListener;

        // CONSTRUCTION

        /**
         * Creates a new selection size updater.
         */
        public SelectionSizeUpdater() {
            // create listeners which point to methods
            resizeSelectionToNewControlWidthListener = this::resizeSelectionToNewControlWidth;
            resizeSelectionToNewControlHeightListener = this::resizeSelectionToNewControlHeight;
            updateSelectionToNodeListener = this::updateSelectionToNewNode;
            resizeSelectionToNewNodeBoundsListener = this::resizeSelectionToNewNodeBounds;
        }

        // ENABLE RESIZING

        /**
         * Enables resizing of the control.
         */
        public void enableResizing() {
            // only resize if the selection is not null
            enableResizingForBoundary(getSelectionAreaBoundary());
            selectionAreaBoundary.addListener((o, oldBoundary, newBoundary) -> enableResizingForBoundary(newBoundary));
        }

        /**
         * Enables resizing for the specified boundary.
         * 
         * @param boundary
         *            the {@link Boundary} for which the control will be resized.
         */
        private void enableResizingForBoundary(Boundary boundary) {
            switch (boundary) {
            case CONTROL:
                enableResizingForControl();
                break;
            case NODE:
                enableResizingForNode();
                break;
            default:
                throw new IllegalArgumentException("The boundary '" + boundary + "' is not fully implemented yet.");
            }
        }

        /**
         * Enables resizing if the {@link SnapshotView#selectionAreaBoundary selectionAreaBoundary} is
         * {@link Boundary#CONTROL CONTROL}.
         */
        private void enableResizingForControl() {
            // remove listeners for node and its bounds
            node.removeListener(updateSelectionToNodeListener);
            if (getNode() != null) {
                getNode().boundsInParentProperty().removeListener(resizeSelectionToNewNodeBoundsListener);
            }

            // add listener for the control's size
            widthProperty().addListener(resizeSelectionToNewControlWidthListener);
            heightProperty().addListener(resizeSelectionToNewControlHeightListener);

            resizeSelectionFromNodeToControl();
        }

        /**
         * Enables resizing if the {@link SnapshotView#selectionAreaBoundary selectionAreaBoundary} is
         * {@link Boundary#NODE NODE}.
         */
        private void enableResizingForNode() {
            // remove listeners for the control's size
            widthProperty().removeListener(resizeSelectionToNewControlWidthListener);
            heightProperty().removeListener(resizeSelectionToNewControlHeightListener);

            // add listener for the node's bounds and for new nodes
            if (getNode() != null) {
                getNode().boundsInParentProperty().addListener(resizeSelectionToNewNodeBoundsListener);
            }
            node.addListener(updateSelectionToNodeListener);

            resizeSelectionFromControlToNode();
        }

        // RESIZE TO CONTROL

        /**
         * Resizes the current {@link SnapshotView#selectionProperty() selection} from the node's to the control's
         * bounds.
         */
        private void resizeSelectionFromNodeToControl() {
            if (getNode() == null) {
                setSelection(null);
            } else {
                // transform the selection from the control's to the node's bounds
                Rectangle2D controlBounds = new Rectangle2D(0, 0, getWidth(), getHeight());
                Rectangle2D nodeBounds = Rectangles2D.fromBounds(getNode().getBoundsInParent());
                resizeSelectionToNewBounds(nodeBounds, controlBounds);
            }
        }

        /**
         * Resizes the current {@link SnapshotView#selectionProperty() selection} from the control's specified old width
         * to its specified new width.
         * <p>
         * Designed to be used as a lambda method reference.
         * 
         * @param o
         *            the {@link ObservableValue} which changed its value
         * @param oldWidth
         *            the control's old width
         * @param newWidth
         *            the control's new width
         */
        private void resizeSelectionToNewControlWidth(
                @SuppressWarnings("unused") ObservableValue<? extends Number> o, Number oldWidth, Number newWidth) {

            Rectangle2D oldBounds = new Rectangle2D(0, 0, oldWidth.doubleValue(), getHeight());
            Rectangle2D newBounds = new Rectangle2D(0, 0, newWidth.doubleValue(), getHeight());
            resizeSelectionToNewBounds(oldBounds, newBounds);
        }

        /**
         * Resizes the current {@link SnapshotView#selectionProperty() selection} from the control's specified old
         * height to its specified new height.
         * <p>
         * Designed to be used as a lambda method reference.
         * 
         * @param o
         *            the {@link ObservableValue} which changed its value
         * @param oldHeight
         *            the control's old height
         * @param newHeight
         *            the control's new height
         */
        private void resizeSelectionToNewControlHeight(
                @SuppressWarnings("unused") ObservableValue<? extends Number> o, Number oldHeight, Number newHeight) {

            Rectangle2D oldBounds = new Rectangle2D(0, 0, getWidth(), oldHeight.doubleValue());
            Rectangle2D newBounds = new Rectangle2D(0, 0, getWidth(), newHeight.doubleValue());
            resizeSelectionToNewBounds(oldBounds, newBounds);
        }

        // RESIZE TO NODE

        /**
         * Resizes the current {@link SnapshotView#selectionProperty() selection} from the control's to the node's
         * bounds
         */
        private void resizeSelectionFromControlToNode() {
            if (getNode() == null) {
                setSelection(null);
            } else {
                // transform the selection from the control's to the node's bounds
                Rectangle2D controlBounds = new Rectangle2D(0, 0, getWidth(), getHeight());
                Rectangle2D nodeBounds = Rectangles2D.fromBounds(getNode().getBoundsInParent());
                resizeSelectionToNewBounds(controlBounds, nodeBounds);
            }
        }

        /**
         * Moves the {@link #resizeSelectionToNewNodeBoundsListener} from the specified old to the specified new node's
         * {@link Node#boundsInParentProperty() boundsInParent} property and resizes the current
         * {@link SnapshotView#selectionProperty() selection} from the old to the new node's bounds.
         * <p>
         * Designed to be used as a lambda method reference.
         * 
         * @param o
         *            the {@link ObservableValue} which changed its value
         * @param oldNode
         *            the old node
         * @param newNode
         *            the new node
         */
        private void updateSelectionToNewNode(
                @SuppressWarnings("unused") ObservableValue<? extends Node> o, Node oldNode, Node newNode) {

            // move the bounds listener from the old to the new node
            if (oldNode != null) {
                oldNode.boundsInParentProperty().removeListener(resizeSelectionToNewNodeBoundsListener);
            }
            if (newNode != null) {
                newNode.boundsInParentProperty().addListener(resizeSelectionToNewNodeBoundsListener);
            }

            // update selection
            if (oldNode == null || newNode == null) {
                // if one of the nodes is null, set no selection
                setSelection(null);
            } else {
                // transform the current selection
                resizeSelectionToNewNodeBounds(null, oldNode.getBoundsInParent(), newNode.getBoundsInParent());
            }
        }

        /**
         * Resizes the current {@link SnapshotView#selectionProperty() selection} from the specified old to the
         * specified new bounds of the {@link SnapshotView#nodeProperty() node}.
         * 
         * @param o
         *            the {@link ObservableValue} which changed its value
         * @param oldBounds
         *            the node's old bounds
         * @param newBounds
         *            the node's new bounds
         */
        private void resizeSelectionToNewNodeBounds(
                @SuppressWarnings("unused") ObservableValue<? extends Bounds> o, Bounds oldBounds, Bounds newBounds) {

            resizeSelectionToNewBounds(Rectangles2D.fromBounds(oldBounds), Rectangles2D.fromBounds(newBounds));
        }

        // GENERAL RESIZING

        /**
         * If this control {@link SnapshotView#hasSelection() has a selection} it is resized from the specified old to
         * the specified new bounds.
         * 
         * @param oldBounds
         *            the {@link SnapshotView#selectionProperty() selection}'s old bounds as a {@link Rectangle2D}
         * @param newBounds
         *            the {@link SnapshotView#selectionProperty() selection}'s new bounds as a {@link Rectangle2D}
         */
        private void resizeSelectionToNewBounds(Rectangle2D oldBounds, Rectangle2D newBounds) {
            if (!hasSelection()) {
                return;
            }

            Rectangle2D newSelection = transformSelectionToNewBounds(getSelection(), oldBounds, newBounds);
            if (isSelectionValid(newSelection)) {
                setSelection(newSelection);
            } else {
                setSelection(null);
            }
        }

        /**
         * Returns a new selection which is a transformation of the specified old selection. The transformation is such
         * that the new selection's "relative position" in the specified new bounds is the same as the old selection's
         * relative position in the specified old bounds.
         * <p>
         * Here, "relative position" is a representation of the selection where the coordinates of its upper left point
         * and its width and height are expressed in a percentage of its bounds. Those percentages are the same for
         * "old selection in old bounds" and "returned selection in new bounds"
         * 
         * @param oldSelection
         *            the selection to be transformed as a {@link Rectangle2D}
         * @param oldBounds
         *            the {@code oldSelection}'s old bounds as a {@link Rectangle2D}
         * @param newBounds
         *            the {@code oldSelection}'s new bounds as a {@link Rectangle2D}
         * @return s {@link Rectangle2D} which is the transformation of the old selection to the new bounds
         */
        private Rectangle2D transformSelectionToNewBounds(
                Rectangle2D oldSelection, Rectangle2D oldBounds, Rectangle2D newBounds) {

            Point2D newSelectionCenter = computeNewSelectionCenter(oldSelection, oldBounds, newBounds);

            double widthRatio = newBounds.getWidth() / oldBounds.getWidth();
            double heightRatio = newBounds.getHeight() / oldBounds.getHeight();

            if (isSelectionRatioFixed()) {
                double newArea = (oldSelection.getWidth() * widthRatio) * (oldSelection.getHeight() * heightRatio);
                double ratio = getFixedSelectionRatio();
                return Rectangles2D.forCenterAndAreaAndRatioWithinBounds(newSelectionCenter, newArea, ratio, newBounds);
            } else {
                double newWidth = oldSelection.getWidth() * widthRatio;
                double newHeight = oldSelection.getHeight() * heightRatio;
                return Rectangles2D.forCenterAndSize(newSelectionCenter, newWidth, newHeight);
            }
        }

        /**
         * Computes a point with the same relative position in the specified new bounds as the specified old selection's
         * center point in the specified old bounds. (See
         * {@link #transformSelectionToNewBounds(Rectangle2D, Rectangle2D, Rectangle2D) transformSelectionToNewBounds}
         * for a definition of "relative position").
         * 
         * @param oldSelection
         *            the selection whose center point is the base for the returned center point as a
         *            {@link Rectangle2D}
         * @param oldBounds
         *            the bounds of the old selection as a {@link Rectangle2D}
         * @param newBounds
         *            the bounds for the new selection as a {@link Rectangle2D}
         * @return a {@link Point2D} with the same relative position in the new bounds as the old selection's center
         *         point in the old bounds
         */
        private Point2D computeNewSelectionCenter(Rectangle2D oldSelection, Rectangle2D oldBounds, Rectangle2D newBounds) {

            Point2D oldSelectionCenter = Rectangles2D.getCenterPoint(oldSelection);
            Point2D oldBoundsCenter = Rectangles2D.getCenterPoint(oldBounds);
            Point2D oldSelectionCenterOffset = oldSelectionCenter.subtract(oldBoundsCenter);

            double widthRatio = newBounds.getWidth() / oldBounds.getWidth();
            double heightRatio = newBounds.getHeight() / oldBounds.getHeight();

            Point2D newSelectionCenterOffset = new Point2D(
                    oldSelectionCenterOffset.getX() * widthRatio, oldSelectionCenterOffset.getY() * heightRatio);
            Point2D newBoundsCenter = Rectangles2D.getCenterPoint(newBounds);
            Point2D newSelectionCenter = newBoundsCenter.add(newSelectionCenterOffset);

            return newSelectionCenter;
        }

    }

}
<|MERGE_RESOLUTION|>--- conflicted
+++ resolved
@@ -1,1710 +1,1690 @@
-/**
- * Copyright (c) 2014, ControlsFX
- * All rights reserved.
- * 
- * Redistribution and use in source and binary forms, with or without
- * modification, are permitted provided that the following conditions are met:
- *     * Redistributions of source code must retain the above copyright
- * notice, this list of conditions and the following disclaimer.
- *     * Redistributions in binary form must reproduce the above copyright
- * notice, this list of conditions and the following disclaimer in the
- * documentation and/or other materials provided with the distribution.
- *     * Neither the name of ControlsFX, any associated website, nor the
- * names of its contributors may be used to endorse or promote products
- * derived from this software without specific prior written permission.
- * 
- * THIS SOFTWARE IS PROVIDED BY THE COPYRIGHT HOLDERS AND CONTRIBUTORS "AS IS" AND
- * ANY EXPRESS OR IMPLIED WARRANTIES, INCLUDING, BUT NOT LIMITED TO, THE IMPLIED
- * WARRANTIES OF MERCHANTABILITY AND FITNESS FOR A PARTICULAR PURPOSE ARE
- * DISCLAIMED. IN NO EVENT SHALL CONTROLSFX BE LIABLE FOR ANY
- * DIRECT, INDIRECT, INCIDENTAL, SPECIAL, EXEMPLARY, OR CONSEQUENTIAL DAMAGES
- * (INCLUDING, BUT NOT LIMITED TO, PROCUREMENT OF SUBSTITUTE GOODS OR SERVICES;
- * LOSS OF USE, DATA, OR PROFITS; OR BUSINESS INTERRUPTION) HOWEVER CAUSED AND
- * ON ANY THEORY OF LIABILITY, WHETHER IN CONTRACT, STRICT LIABILITY, OR TORT
- * (INCLUDING NEGLIGENCE OR OTHERWISE) ARISING IN ANY WAY OUT OF THE USE OF THIS
- * SOFTWARE, EVEN IF ADVISED OF THE POSSIBILITY OF SUCH DAMAGE.
- */
-package org.controlsfx.control;
-
-import static javafx.beans.binding.Bindings.and;
-import static javafx.beans.binding.Bindings.isNotNull;
-import static javafx.beans.binding.Bindings.notEqual;
-import impl.org.controlsfx.skin.SnapshotViewSkin;
-import impl.org.controlsfx.tools.rectangle.Rectangles2D;
-
-import java.util.ArrayList;
-import java.util.Collections;
-import java.util.List;
-import java.util.Objects;
-import java.util.function.Consumer;
-import java.util.function.Function;
-
-import javafx.beans.property.BooleanProperty;
-import javafx.beans.property.DoubleProperty;
-import javafx.beans.property.ObjectProperty;
-import javafx.beans.property.Property;
-import javafx.beans.property.ReadOnlyBooleanProperty;
-import javafx.beans.property.SimpleBooleanProperty;
-import javafx.beans.property.SimpleDoubleProperty;
-import javafx.beans.property.SimpleObjectProperty;
-import javafx.beans.value.ChangeListener;
-import javafx.beans.value.ObservableValue;
-import javafx.css.CssMetaData;
-import javafx.css.StyleConverter;
-import javafx.css.Styleable;
-import javafx.css.StyleableDoubleProperty;
-import javafx.css.StyleableObjectProperty;
-import javafx.css.StyleableProperty;
-import javafx.geometry.Bounds;
-import javafx.geometry.Point2D;
-import javafx.geometry.Rectangle2D;
-import javafx.scene.Node;
-import javafx.scene.SnapshotParameters;
-import javafx.scene.control.Control;
-import javafx.scene.control.Skin;
-import javafx.scene.image.WritableImage;
-import javafx.scene.layout.Pane;
-import javafx.scene.paint.Color;
-import javafx.scene.paint.Paint;
-
-import com.sun.javafx.css.converters.EnumConverter;
-import com.sun.javafx.css.converters.PaintConverter;
-import com.sun.javafx.css.converters.SizeConverter;
-
-/**
- * A {@code SnapshotView} is a control which allows the user to select an area of a node in the typical manner used by
- * picture editors and crate snapshots of the selection.
- * <p>
- * While holding the left mouse key down, a rectangular selection can be drawn. This selection can be moved, resized in
- * eight cardinal directions and removed. Additionally, the selection's ratio can be fixed in which case the user's
- * resizing will be limited such that the ratio is always upheld.
- * <p>
- * The area where the selection is possible is either this entire control or limited to the displayed node.
- * 
- * <h3>Screenshots</h3>
- * <center><img src="snapshotView.png"></center>
- * 
- * <h3>Code Samples</h3>
- * The following snippet creates a new instance with the ControlsFX logo loaded from the web, sets a selected area and
- * fixes its ratio:
- * 
- * <pre>
- * ImageView controlsFxView = new ImageView(
- *         &quot;http://cache.fxexperience.com/wp-content/uploads/2013/05/ControlsFX.png&quot);
- * SnapshotView snapshotView = new SnapshotView(controlsFxView);
- * snapshotView.setSelection(33, 50, 100, 100);
- * snapshotView.setFixedSelectionRatio(1); // (this is actually the default value)
- * snapshotView.setSelectionRatioFixed(true);
- * </pre>
- * 
- * <h3>Functionality Overview</h3>
- * 
- * This is just a vague overview. The linked properties provide a more detailed explanation.
- * 
- * <h4>Node</h4>
- * 
- * The node which this control displays is held by the {@link #nodeProperty() node} property.
- * 
- * <h4>Selection</h4>
- * 
- * There are several properties which interact to manage and indicate the selection.
- * 
- * <h5>State</h5>
- * <ul>
- * <li>the selection is held by the {@link #selectionProperty() selection} property
- * <li>the {@link #hasSelectionProperty() hasSelection} property indicates whether a selection exists
- * <li>the {@link #selectionActiveProperty() selectionActive} property indicates whether the current selection is active
- * (it is only displayed if it is); by default this property is updated by this control which is determined by the
- * {@link #selectionActivityManagedProperty() selectionActivityManaged} property
- * </ul>
- * 
- * <h5>Interaction</h5>
- * <ul>
- * <li>if the selection is changing due to the user interacting with the control, this is indicated by the
- * {@link #selectionChangingProperty() selectionChanging} property
- * <li>whether the user can select any area of the control or only one above the node is determined by the
- * {@link #selectionAreaBoundaryProperty() selectionAreaBoundary} property
- * <li>with the {@link #selectionMouseTransparentProperty() selectionMouseTransparent} property the control can be made
- * mouse transparent so the user can interact with the displayed node
- * <li>the selection's ratio of width to height can be fixed with the {@link #selectionRatioFixedProperty()
- * selectionRatioFixed} and the {@link #fixedSelectionRatioProperty() fixedSelectionRatio} properties
- * </ul>
- * 
- * <h5>Visualization</h5>
- * <ul>
- * <li> {@link #selectionAreaFillProperty() selectionAreaFill} property for the selected area's paint
- * <li> {@link #selectionBorderPaintProperty() selectionBorderPaint} property for the selection border's paint
- * <li> {@link #selectionBorderWidthProperty() selectionBorderWidth} property for the selection border's width
- * <li> {@link #unselectedAreaFillProperty() unselectedAreaFill} property for the area outside of the selection
- * <li> {@link #unselectedAreaBoundaryProperty() unselectedAreaBoundary} property which defined what the unselected area
- * covers
- * </ul>
- */
-public class SnapshotView extends ControlsFXControl {
-
-    /**
-     * The maximal divergence between a selection's ratio and the {@link #fixedSelectionRatioProperty()
-     * fixedselectionRatio} for the selection to still have the correct ratio (see {@link #hasCorrectRatio(Rectangle2D)
-     * hasCorrectRatio}).
-     * <p>
-     * The divergence is expressed relative to the {@code fixedselectionRatio}.
-     */
-    public static final double MAX_SELECTION_RATIO_DIVERGENCE = 1e-6;
-
-    /* ************************************************************************
-     *                                                                         * 
-     * Attributes & Properties                                                 * 
-     *                                                                         * 
-     **************************************************************************/
-
-    // NODE
-
-    /**
-     * @see #nodeProperty()
-     */
-    private final ObjectProperty<Node> node;
-
-    // SELECTION
-
-    /**
-     * @see #selectionProperty()
-     */
-    private final ObjectProperty<Rectangle2D> selection;
-
-    /**
-     * @see #hasSelectionProperty()
-     */
-    private final BooleanProperty hasSelection;
-
-    /**
-     * @see #selectionActiveProperty()
-     */
-    private final BooleanProperty selectionActive;
-
-    /**
-     * @see #selectionChangingProperty()
-     */
-    private final BooleanProperty selectionChanging;
-
-    /**
-     * @see #selectionRatioFixedProperty()
-     */
-    private final BooleanProperty selectionRatioFixed;
-
-    /**
-     * @see #fixedSelectionRatioProperty()
-     */
-    private final DoubleProperty fixedSelectionRatio;
-
-    // META
-
-    /**
-     * @see #selectionAreaBoundaryProperty()
-     */
-    private final ObjectProperty<Boundary> selectionAreaBoundary;
-
-    /**
-     * @see #selectionActivityManagedProperty()
-     */
-    private final BooleanProperty selectionActivityManaged;
-
-    /**
-     * @see #selectionMouseTransparentProperty()
-     */
-    private final BooleanProperty selectionMouseTransparent;
-
-    // VISUALIZATION
-
-    /**
-     * @see #unselectedAreaBoundaryProperty()
-     */
-    private final ObjectProperty<Boundary> unselectedAreaBoundary;
-
-    /**
-     * @see #selectionBorderPaintProperty()
-     */
-    private final ObjectProperty<Paint> selectionBorderPaint;
-
-    /**
-     * @see #selectionBorderWidthProperty()
-     */
-    private final DoubleProperty selectionBorderWidth;
-
-    /**
-     * @see #selectionAreaFillProperty()
-     */
-    private final ObjectProperty<Paint> selectionAreaFill;
-
-    /**
-     * @see #unselectedAreaFillProperty()
-     */
-    private final ObjectProperty<Paint> unselectedAreaFill;
-
-    /* ************************************************************************
-     *                                                                         * 
-     * Constructors                                                            * 
-     *                                                                         * 
-     **************************************************************************/
-
-    /**
-     * Creates a new SnapshotView.
-     */
-    public SnapshotView() {
-        getStyleClass().setAll(DEFAULT_STYLE_CLASS);
-
-        // NODE
-<<<<<<< HEAD
-        this.node = new SimpleObjectProperty<>(this, "node"); //$NON-NLS-1$
-
-        // SELECTION
-        this.selection = new SimpleObjectProperty<>(this, "selection"); //$NON-NLS-1$
-        this.selectionValid = new SimpleBooleanProperty(this, "selectionValid", false); //$NON-NLS-1$
-        this.selectionActive = new SimpleBooleanProperty(this, "selectionActive", false); //$NON-NLS-1$
-        this.selectionChanging = new SimpleBooleanProperty(this, "selectionChanging", false); //$NON-NLS-1$
-
-        this.selectionRatioFixed = new SimpleBooleanProperty(this, "selectionRatioFixed", false); //$NON-NLS-1$
-        this.fixedSelectionRatio = new SimpleDoubleProperty(this, "fixedSelectionRatio", 1) { //$NON-NLS-1$
-            @Override public void set(double newValue) {
-                if (newValue <= 0)
-                    throw new IllegalArgumentException("The fixed selection ratio must be positive."); //$NON-NLS-1$
-=======
-        node = new SimpleObjectProperty<>(this, "node");
-
-        // SELECTION
-        selection = new SimpleObjectProperty<Rectangle2D>(this, "selection") {
-            @Override
-            public void set(Rectangle2D selection) {
-                if (!isSelectionValid(selection)) {
-                    throw new IllegalArgumentException("The selection \"" + selection + "\" is invalid. " +
-                            "Check the comment on 'SnapshotView.selectionProperty()' " +
-                            "for all criteria a selection must fulfill.");
-                }
-                super.set(selection);
-            }
-        };
-        hasSelection = new SimpleBooleanProperty(this, "hasSelection", false);
-        hasSelection.bind(and(isNotNull(selection), notEqual(Rectangle2D.EMPTY, selection)));
-        selectionActive = new SimpleBooleanProperty(this, "selectionActive", false);
-        selectionChanging = new SimpleBooleanProperty(this, "selectionChanging", false);
-
-        selectionRatioFixed = new SimpleBooleanProperty(this, "selectionRatioFixed", false);
-        fixedSelectionRatio = new SimpleDoubleProperty(this, "fixedSelectionRatio", 1) {
-            @Override
-            public void set(double newValue) {
-                if (newValue <= 0) {
-                    throw new IllegalArgumentException("The fixed selection ratio must be positive.");
-                }
->>>>>>> 9a6df35a
-                super.set(newValue);
-            }
-        };
-
-        // META
-<<<<<<< HEAD
-        this.selectionActivityExplicitlyManaged = new SimpleBooleanProperty(this, "selectionActivityExplicitlyManaged", false); //$NON-NLS-1$
-=======
-        selectionAreaBoundary = createStylableObjectProperty(
-                this, "selectionAreaBoundary", Boundary.CONTROL, Css.SELECTION_AREA_BOUNDARY);
-        selectionActivityManaged = new SimpleBooleanProperty(this, "selectionActivityManaged", true);
-        selectionMouseTransparent = new SimpleBooleanProperty(this, "selectionMouseTransparent", false);
-
-        // VISUALIZATION
-        unselectedAreaBoundary = createStylableObjectProperty(
-                this, "unselectedAreaBoundary", Boundary.CONTROL, Css.UNSELECTED_AREA_BOUNDARY);
-        selectionBorderPaint = createStylableObjectProperty(
-                this, "selectionBorderPaint", Color.WHITESMOKE, Css.SELECTION_BORDER_PAINT);
-        selectionBorderWidth = createStylableDoubleProperty(
-                this, "selectionBorderWidth", 2.5, Css.SELECTION_BORDER_WIDTH);
-        selectionAreaFill = createStylableObjectProperty(
-                this, "selectionAreaFill", Color.TRANSPARENT, Css.SELECTION_AREA_FILL);
-        unselectedAreaFill = createStylableObjectProperty(
-                this, "unselectedAreaFill", new Color(0, 0, 0, 0.5), Css.UNSELECTED_AREA_FILL);
->>>>>>> 9a6df35a
-
-        addStateUpdatingListeners();
-        // update selection when resizing
-        new SelectionSizeUpdater().enableResizing();
-    }
-
-    /**
-     * Adds listeners to the properties which update the control's state.
-     */
-    private void addStateUpdatingListeners() {
-        // update the selection activity state when the selection is set
-        selection.addListener((o, oldValue, newValue) -> updateSelectionActivityState());
-
-        // ratio
-        selectionRatioFixed.addListener((o, oldValue, newValue) -> {
-            boolean valueChangedToTrue = !oldValue && newValue;
-            if (valueChangedToTrue) {
-                fixSelectionRatio();
-            }
-        });
-        fixedSelectionRatio.addListener((o, oldValue, newValue) -> {
-            if (isSelectionRatioFixed()) {
-                fixSelectionRatio();
-            }
-        });
-    }
-
-    /**
-     * Creates a new SnapshotView using the specified node.
-     * 
-     * @param node
-     *            the node to show after construction
-     */
-    public SnapshotView(Node node) {
-        this();
-        setNode(node);
-    }
-
-    /* ************************************************************************
-     *                                                                         * 
-     * Public Methods                                                          * 
-     *                                                                         * 
-     **************************************************************************/
-
-    /**
-     * Transforms the {@link #selectionProperty() selection} to node coordinates by calling
-     * {@link #transformToNodeCoordinates(Rectangle2D) transformToNodeCoordinates}.
-     * 
-     * @return a {@link Rectangle2D} which expresses the selection in the node's coordinates
-     * @throws IllegalStateException
-     *             if {@link #nodeProperty() node} is {@code null} or {@link #hasSelection() hasSelection} is
-     *             {@code false}
-     * @see #transformToNodeCoordinates(Rectangle2D)
-     */
-    public Rectangle2D transformSelectionToNodeCoordinates() {
-        if (!hasSelection()) {
-            throw new IllegalStateException(
-                    "The selection can not be transformed if it does not exist (check 'hasSelection()').");
-        }
-
-        return transformToNodeCoordinates(getSelection());
-    }
-
-    /**
-     * Transforms the specified area's coordinates to coordinates relative to the node. (The node's coordinate system
-     * has its origin in the upper left corner of the node.)
-     * 
-     * @param area
-     *            the {@link Rectangle2D} which will be transformed (must not be {@code null}); its coordinates will be
-     *            interpreted relative to the control (like the {@link #selectionProperty() selection})
-     * @return a {@link Rectangle2D} with the same width and height as the specified {@code area} but with coordinates
-     *         which are relative to the current {@link #nodeProperty() node}
-     * @throws IllegalStateException
-     *             if {@link #nodeProperty() node} is {@code null}
-     */
-    public Rectangle2D transformToNodeCoordinates(Rectangle2D area) throws IllegalStateException {
-        Objects.requireNonNull(area, "The argument 'area' must not be null.");
-        if (getNode() == null) {
-            throw new IllegalStateException(
-                    "The selection can not be transformed if the node is null (check 'getNode()').");
-        }
-
-        // get the offset from the node's bounds
-        Bounds nodeBounds = getNode().getBoundsInParent();
-        double xOffset = nodeBounds.getMinX();
-        double yOffset = nodeBounds.getMinY();
-
-        // the coordinates of the transformed selection
-        double minX = area.getMinX() - xOffset;
-        double minY = area.getMinY() - yOffset;
-
-        return new Rectangle2D(minX, minY, area.getWidth(), area.getHeight());
-    }
-
-    /**
-     * Creates a snapshot of the selected area of the node.
-     * 
-     * @return the {@link WritableImage} that holds the rendered selection
-     * @throws IllegalStateException
-     *             if {@link #nodeProperty() node} is {@code null} or {@link #hasSelection() hasSelection} is
-     *             {@code false}
-     * @see Node#snapshot
-     */
-    public WritableImage createSnapshot() throws IllegalStateException {
-        // make sure the node and the selection exist
-        if (getNode() == null) {
-            throw new IllegalStateException("No snapshot can be created if the node is null (check 'getNode()').");
-        }
-        if (!hasSelection()) {
-            throw new IllegalStateException(
-                    "No snapshot can be created if there is no selection (check 'hasSelection()').");
-        }
-
-        SnapshotParameters parameters = new SnapshotParameters();
-        parameters.setViewport(getSelection());
-        return createSnapshot(parameters);
-    }
-
-    /**
-     * Creates a snapshot of the node with the specified parameters.
-     * 
-     * @param parameters
-     *            the {@link SnapshotParameters} used for the snapshot (must not be {@code null}); the viewport will be
-     *            interpreted relative to this control (like the {@link #selectionProperty() selection})
-     * @return the {@link WritableImage} that holds the rendered viewport
-     * @throws IllegalStateException
-     *             if {@link #nodeProperty() node} is {@code null}
-     * @see Node#snapshot
-     */
-    public WritableImage createSnapshot(SnapshotParameters parameters) throws IllegalStateException {
-        // make sure the node and the snapshot parameters exist
-        Objects.requireNonNull(parameters, "The argument 'parameters' must not be null.");
-        if (getNode() == null) {
-            throw new IllegalStateException("No snapshot can be created if the node is null (check 'getNode()').");
-        }
-
-        // take the snapshot
-        return getNode().snapshot(parameters, null);
-    }
-
-    /* ************************************************************************
-     *                                                                         * 
-     * Model State                                                             * 
-     *                                                                         * 
-     **************************************************************************/
-
-    /**
-     * Updates the {@link #selectionActiveProperty() selectionActive} property if the
-     * {@link #selectionActivityManagedProperty() selectionActivityManaged} property indicates that it is managed by
-     * this control.
-     */
-    private void updateSelectionActivityState() {
-        boolean userManaged = !isSelectionActivityManaged();
-        if (userManaged) {
-            return;
-        }
-
-        boolean selectionActive = getSelection() != null && getSelection() != Rectangle2D.EMPTY;
-        setSelectionActive(selectionActive);
-    }
-
-    /**
-     * Resizes the current selection (if it exists) to the {@link #fixedSelectionRatioProperty() fixedSelectionRatio}.
-     */
-    private void fixSelectionRatio() {
-        boolean noSelectionToFix = getNode() == null || !hasSelection();
-        if (noSelectionToFix) {
-            return;
-        }
-
-        Rectangle2D selectionBounds = getSelectionBounds();
-        Rectangle2D resizedSelection = Rectangles2D.fixRatioWithinBounds(
-                getSelection(), getFixedSelectionRatio(), selectionBounds);
-
-        selection.set(resizedSelection);
-    }
-
-    /**
-     * 
-     * @return the bounds of the current selection according to the {@link #selectionAreaBoundaryProperty()
-     *         selectionAreaBoundary}.
-     */
-    private Rectangle2D getSelectionBounds() {
-        Boundary boundary = getSelectionAreaBoundary();
-        switch (boundary) {
-        case CONTROL:
-            return new Rectangle2D(0, 0, getWidth(), getHeight());
-        case NODE:
-            return Rectangles2D.fromBounds(getNode().getBoundsInParent());
-        default:
-            throw new IllegalArgumentException("The boundary '" + boundary + "' is not fully implemented yet.");
-        }
-    }
-
-    /**
-     * Checks whether the specified selection is valid. This includes checking whether the selection is in bounds and
-     * has the correct ratio (if the ratio is fixed).
-     * 
-     * @param selection
-     *            the selection to check as a {@link Rectangle2D}
-     * @return {@code true} if the selection is valid; {@code false} otherwise
-     */
-    private boolean isSelectionValid(Rectangle2D selection) {
-        // empty selections are valid
-        boolean emptySelection = selection == null || selection == Rectangle2D.EMPTY;
-        if (emptySelection) {
-            return true;
-        }
-
-        // check values
-        if (!valuesFinite(selection)) {
-            return false;
-        }
-
-        // check bounds
-        if (!inBounds(selection)) {
-            return false;
-        }
-
-        // check ratio
-        if (!hasCorrectRatio(selection)) {
-            return false;
-        }
-
-        return true;
-    }
-
-    /**
-     * Indicates whether the specified selection has only finite values (e.g. width and height).
-     * 
-     * @param selection
-     *            the selection as a {@link Rectangle2D}
-     * @return {@code true} if the selection has only finite values.
-     */
-    private static boolean valuesFinite(Rectangle2D selection) {
-        return Double.isFinite(selection.getMinX()) && Double.isFinite(selection.getMinY()) &&
-                Double.isFinite(selection.getWidth()) && Double.isFinite(selection.getHeight());
-    }
-
-    /**
-     * Indicates whether the specified selection is inside the bounds determined by the
-     * {@link #selectionAreaBoundaryProperty() selectionAreaBoundary} property.
-     * 
-     * @param selection
-     *            the non-null and non-empty selection as a {@link Rectangle2D}
-     * @return {@code true} if the selection is fully contained in the bounds; otherwise {@code false}
-     */
-    private boolean inBounds(Rectangle2D selection) {
-        Boundary boundary = getSelectionAreaBoundary();
-        switch (boundary) {
-        case CONTROL:
-            return inBounds(selection, getBoundsInLocal());
-        case NODE:
-            if (getNode() == null) {
-                return false;
-            } else {
-                return inBounds(selection, getNode().getBoundsInParent());
-            }
-        default:
-            throw new IllegalArgumentException("The boundary '" + boundary + "' is not fully implemented yet.");
-        }
-    }
-
-    /**
-     * Indicates whether the specified selection is inside the specified bounds.
-     * 
-     * @param selection
-     *            the selection as a {@link Rectangle2D}
-     * @param bounds
-     *            the {@link Bounds} to check the selection against
-     * @return {@code true} if the selection is fully contained in the bounds; otherwise {@code false}
-     */
-    private static boolean inBounds(Rectangle2D selection, Bounds bounds) {
-        return bounds.getMinX() <= selection.getMinX() && bounds.getMinY() <= selection.getMinY() &&
-                selection.getMaxX() <= bounds.getMaxX() && selection.getMaxY() <= bounds.getMaxY();
-    }
-
-    /**
-     * Indicates whether the specified selection has the correct ratio (which depends on whether the ratio is even
-     * {@link #selectionRatioFixedProperty() fixed}).
-     * 
-     * @param selection
-     *            the selection to check as a {@link Rectangle2D}
-     * @return {@code true} if the selection has the correct ratio.
-     */
-    private boolean hasCorrectRatio(Rectangle2D selection) {
-        if (!isSelectionRatioFixed()) {
-            return true;
-        }
-
-        double ratio = selection.getWidth() / selection.getHeight();
-        // compute the divergence relative to the fixed selection ratio
-        double ratioDivergence = Math.abs(1 - ratio / getFixedSelectionRatio());
-        return ratioDivergence <= MAX_SELECTION_RATIO_DIVERGENCE;
-    }
-
-    /* ************************************************************************
-     *                                                                         * 
-     * Style Sheet & Skin Handling                                             * 
-     *                                                                         * 
-     **************************************************************************/
-
-    /**
-     * The name of the style class used in CSS for instances of this class.
-     */
-    private static final String DEFAULT_STYLE_CLASS = "snapshot-view"; //$NON-NLS-1$
-
-//    /**
-//     * {@inheritDoc}
-//     */
-//    @Override
-//    protected String getUserAgentStylesheet() {
-//        return SnapshotView.class.getResource("snapshot-view.css").toExternalForm();
-//    }
-
-    /**
-     * Creates a {@link StyleableDoubleProperty} with the specified arguments.
-     * 
-     * @param bean
-     *            the {@link Property#getBean() bean} the created property belongs to
-     * @param name
-     *            the property's {@link Property#getName() name}
-     * @param initialValue
-     *            the property's initial value
-     * @param cssMetaData
-     *            the {@link CssMetaData} for the created property
-     * @return a {@link StyleableDoubleProperty}
-     */
-    private static StyleableDoubleProperty createStylableDoubleProperty(
-            Object bean, String name, double initialValue, CssMetaData<? extends Styleable, Number> cssMetaData) {
-
-        return new StyleableDoubleProperty(initialValue) {
-
-            @Override
-            public Object getBean() {
-                return bean;
-            }
-
-            @Override
-            public String getName() {
-                return name;
-            }
-
-            @Override
-            public CssMetaData<? extends Styleable, Number> getCssMetaData() {
-                return cssMetaData;
-            }
-
-        };
-    }
-
-    /**
-     * Creates a {@link StyleableObjectProperty} with the specified arguments.
-     * 
-     * @param bean
-     *            the {@link Property#getBean() bean} the created property belongs to
-     * @param name
-     *            the property's {@link Property#getName() name}
-     * @param initialValue
-     *            the property's initial value
-     * @param cssMetaData
-     *            the {@link CssMetaData} for the created property
-     * @return a {@link StyleableObjectProperty}
-     */
-    private static <T> StyleableObjectProperty<T> createStylableObjectProperty(
-            Object bean, String name, T initialValue, CssMetaData<? extends Styleable, T> cssMetaData) {
-
-        return new StyleableObjectProperty<T>(initialValue) {
-
-            @Override
-            public Object getBean() {
-                return bean;
-            }
-
-            @Override
-            public String getName() {
-                return name;
-            }
-
-            @Override
-            public CssMetaData<? extends Styleable, T> getCssMetaData() {
-                return cssMetaData;
-            }
-
-        };
-    }
-
-    /**
-     * Creates an instance of {@link CssMetaData} with the specified arguments.
-     * 
-     * @param getProperty
-     *            a function from the {@link Styleable} which owns the styled property to the property styled by the
-     *            returned {@code CssMetaData}
-     * @param cssPropertyName
-     *            the name by which the styled property is referenced in CSS files
-     * @param styleConverter
-     *            the {@link StyleConverter} used to convert the CSS parsed value to a Java object
-     * @return an instance of {@link CssMetaData}
-     */
-    private static <S extends Styleable, T> CssMetaData<S, T> createCssMetaData(
-            Function<S, Property<T>> getProperty, String cssPropertyName, StyleConverter<?, T> styleConverter) {
-
-        return new CssMetaData<S, T>(cssPropertyName, styleConverter) {
-
-            @Override
-            public boolean isSettable(S styleable) {
-                final Property<T> property = getProperty.apply(styleable);
-                return property != null && !property.isBound();
-            }
-
-            @Override
-            @SuppressWarnings("unchecked")
-            public StyleableProperty<T> getStyleableProperty(S styleable) {
-                return (StyleableProperty<T>) getProperty.apply(styleable);
-            }
-        };
-    }
-
-    /**
-     * The class which holds this control's {@link CssMetaData} for the different {@link StyleableProperty
-     * StyleableProperties}.
-     */
-    @SuppressWarnings("javadoc")
-    private static class Css {
-
-        public static final CssMetaData<SnapshotView, Boundary> SELECTION_AREA_BOUNDARY =
-                createCssMetaData(
-                        snapshotView -> snapshotView.selectionAreaBoundary,
-                        "-fx-selection-area-boundary",
-                        new EnumConverter<>(Boundary.class));
-
-        public static final CssMetaData<SnapshotView, Boundary> UNSELECTED_AREA_BOUNDARY =
-                createCssMetaData(
-                        snapshotView -> snapshotView.unselectedAreaBoundary,
-                        "-fx-unselected-area-boundary",
-                        new EnumConverter<>(Boundary.class));
-
-        public static final CssMetaData<SnapshotView, Paint> SELECTION_BORDER_PAINT =
-                createCssMetaData(
-                        snapshotView -> snapshotView.selectionBorderPaint,
-                        "-fx-selection-border-paint",
-                        PaintConverter.getInstance());
-
-        public static final CssMetaData<SnapshotView, Number> SELECTION_BORDER_WIDTH =
-                createCssMetaData(
-                        snapshotView -> snapshotView.selectionBorderWidth,
-                        "-fx-selection-border-width",
-                        SizeConverter.getInstance());
-
-        public static final CssMetaData<SnapshotView, Paint> SELECTION_AREA_FILL =
-                createCssMetaData(
-                        snapshotView -> snapshotView.selectionAreaFill,
-                        "-fx-selection-area-fill",
-                        PaintConverter.getInstance());
-
-        public static final CssMetaData<SnapshotView, Paint> UNSELECTED_AREA_FILL =
-                createCssMetaData(
-                        snapshotView -> snapshotView.unselectedAreaFill,
-                        "-fx-unselected-area-fill",
-                        PaintConverter.getInstance());
-
-        /**
-         * The {@link CssMetaData} associated with this class, which includes the {@code CssMetaData} of its super
-         * classes.
-         */
-        public static final List<CssMetaData<? extends Styleable, ?>> CSS_META_DATA;
-
-        static {
-            final List<CssMetaData<? extends Styleable, ?>> styleables = new ArrayList<>(Control.getClassCssMetaData());
-            styleables.add(SELECTION_AREA_BOUNDARY);
-            styleables.add(UNSELECTED_AREA_BOUNDARY);
-            styleables.add(SELECTION_BORDER_PAINT);
-            styleables.add(SELECTION_BORDER_WIDTH);
-            styleables.add(SELECTION_AREA_FILL);
-            styleables.add(UNSELECTED_AREA_FILL);
-            CSS_META_DATA = Collections.unmodifiableList(styleables);
-        }
-    }
-
-    /**
-     * @return the {@link CssMetaData} associated with this class, which includes the {@code CssMetaData} of its super
-     *         classes
-     */
-    public static List<CssMetaData<? extends Styleable, ?>> getClassCssMetaData() {
-        return Css.CSS_META_DATA;
-    }
-
-    @Override
-    public List<CssMetaData<? extends Styleable, ?>> getControlCssMetaData() {
-        return getClassCssMetaData();
-    }
-
-    @Override
-    protected Skin<?> createDefaultSkin() {
-        Consumer<Boolean> setSelectionChanging = changing -> selectionChanging.set(changing);
-        return new SnapshotViewSkin(this, setSelectionChanging);
-    }
-
-    /* ************************************************************************
-     *                                                                         * 
-     * Property Access                                                         * 
-     *                                                                         * 
-     **************************************************************************/
-
-    // NODE
-
-    /**
-     * The {@link Node} which will be displayed in the center of this control.
-     * <p>
-     * The node's {@link Node#boundsInParentProperty() boundsInParent} show its relative position inside this control.
-     * Since the {@link #selectionProperty() selection} property also uses this control as its reference coordinate
-     * system, the bounds can be used to compute which area of the node is selected.
-     * <p>
-     * If this control or the node behaves strangely when resized, try embedding the original node in a {@link Pane} and
-     * setting the pane here.
-     * 
-     * @return the property holding the displayed node
-     */
-    public final ObjectProperty<Node> nodeProperty() {
-        return node;
-    }
-
-    /**
-     * @return the displayed node
-     * @see #nodeProperty()
-     */
-    public final Node getNode() {
-        return nodeProperty().get();
-    }
-
-    /**
-     * @param node
-     *            the node to display
-     * @see #nodeProperty()
-     */
-    public final void setNode(Node node) {
-        nodeProperty().set(node);
-    }
-
-    // SELECTION
-
-    /**
-     * The current selection as a {@link Rectangle2D}. As such an instance is immutable a new one must be set to chane
-     * the selection.
-     * <p>
-     * The rectangle's coordinates are interpreted relative to this control. The top left corner is the origin (0, 0)
-     * and the lower right corner is ({@link #widthProperty() width}, {@link #heightProperty() height}). It is
-     * guaranteed that the selection always lies within these bounds. If the control is resized, so is the selection. If
-     * a selection which violates these bounds is set, an {@link IllegalArgumentException} is thrown.
-     * <p>
-     * The same is true if the {@link #selectionAreaBoundaryProperty() selectionAreaBoundary} is set to {@code NODE} but
-     * with the stricter condition that the selection must lie within the {@link #nodeProperty() node}'s
-     * {@link Node#boundsInParentProperty() boundsInParent}.
-     * <p>
-     * If the selection ratio is {@link #selectionRatioFixedProperty() fixed}, any new selection must have the
-     * {@link #fixedSelectionRatioProperty() fixedSelectionRatio}. Otherwise, an {@code IllegalArgumentException} is
-     * thrown.
-     * <p>
-     * An {@code IllegalArgumentException} is also thrown if not all of the selection's values (e.g. width and height)
-     * are finite.
-     * <p>
-     * The selection might be {@code null} or {@link Rectangle2D#EMPTY} in which case no selection is displayed and
-     * {@link #hasSelectionProperty() hasSelection} is {@code false}.
-     * 
-     * @return the property holding the current selection
-     * @see #hasSelectionProperty()
-     */
-    public final ObjectProperty<Rectangle2D> selectionProperty() {
-        return selection;
-    }
-
-    /**
-     * @return the current selection
-     * @see #selectionProperty()
-     */
-    public final Rectangle2D getSelection() {
-        return selectionProperty().get();
-    }
-
-    /**
-     * @param selection
-     *            the new selection
-     * @throws IllegalArgumentException
-     *             if the selection is out of the bounds defined by the {@link #selectionAreaBoundaryProperty()
-     *             selectionAreaBoundary} or the selection ratio is {@link #selectionRatioFixedProperty() fixed} and the
-     *             new selection does not have the {@link #fixedSelectionRatioProperty() fixedSelectionRatio}.
-     * @see #selectionProperty()
-     */
-    public final void setSelection(Rectangle2D selection) {
-        selectionProperty().set(selection);
-    }
-
-    /**
-     * Creates a new {@link Rectangle2D} from the specified arguments and sets it as the new
-     * {@link #selectionProperty() selection}. It will have ({@code upperLeftX}, {@code upperLeftY}) as its upper left
-     * point and span {@code width} to the right and {@code height} down.
-     * 
-     * @param upperLeftX
-     *            the x coordinate of the selection's upper left point
-     * @param upperLeftY
-     *            the y coordinate of the selection's upper left point
-     * @param width
-     *            the selection's width
-     * @param height
-     *            the selection's height
-     * @throws IllegalArgumentException
-     *             if the selection is out of the bounds defined by the {@link #selectionAreaBoundaryProperty()
-     *             selectionAreaBoundary} or the selection ratio is {@link #selectionRatioFixedProperty() fixed} and the
-     *             new selection does not have the {@link #fixedSelectionRatioProperty() fixedSelectionRatio}.
-     * @see #selectionProperty()
-     * 
-     */
-    public final void setSelection(double upperLeftX, double upperLeftY, double width, double height) {
-        selectionProperty().set(new Rectangle2D(upperLeftX, upperLeftY, width, height));
-    }
-
-    /**
-     * Indicates whether there currently is a selection. This will be {@code false} if the {@link #selectionProperty()
-     * selection} property holds {@code null} or {@link Rectangle2D#EMPTY} .
-     * 
-     * @return a property indicating whether there currently is a selection
-     */
-    public final ReadOnlyBooleanProperty hasSelectionProperty() {
-        return hasSelection;
-    }
-
-    /**
-     * @return whether there currently is a selection
-     * @see #hasSelectionProperty()
-     */
-    public final boolean hasSelection() {
-        return hasSelectionProperty().get();
-    }
-
-    /**
-     * Indicates whether the selection is currently active. Only an active selection will be displayed by the control.
-     * <p>
-     * See {@link #selectionActivityManagedProperty() selectionActivityManaged} for documentation on how this property
-     * might be changed by this control.
-     * 
-     * @return the property indicating whether the selection is active
-     */
-    public final BooleanProperty selectionActiveProperty() {
-        return selectionActive;
-    }
-
-    /**
-     * @return whether the selection is active
-     * @see #selectionActiveProperty()
-     */
-    public final boolean isSelectionActive() {
-        return selectionActiveProperty().get();
-    }
-
-    /**
-     * @param selectionActive
-     *            the new selection active status
-     * @see #selectionActiveProperty()
-     */
-    public final void setSelectionActive(boolean selectionActive) {
-        selectionActiveProperty().set(selectionActive);
-    }
-
-    /**
-     * Indicates whether the {@link #selectionProperty() selection} is currently changing due to user interaction with
-     * the control. It will be set to {@code true} when changing the selection begins and set to {@code false} when it
-     * ends.
-     * <p>
-     * If a selection is set by the code using this control (e.g. by calling {@link #setSelection(Rectangle2D)
-     * setSelection}) this property does not change its value.
-     * 
-     * @return a property indicating whether the selection is changing by user interaction
-     */
-    public final ReadOnlyBooleanProperty selectionChangingProperty() {
-        return selectionChanging;
-    }
-
-    /**
-     * @return whether the selection is changing by user interaction
-     * @see #selectionChangingProperty()
-     */
-    public final boolean isSelectionChanging() {
-        return selectionChangingProperty().get();
-    }
-
-    /**
-     * Indicates whether the ratio of the {@link #selectionProperty() selection} is fixed.
-     * <p>
-     * By default this property is {@code false} and the user interacting with this control can make arbitrary
-     * selections with any ratio of width to height. If it is {@code true}, the user is limited to making selections
-     * with the ratio defined by the {@link #fixedSelectionRatioProperty() fixedSelectionRatio} property. If the ratio
-     * is fixed and a selection with a different ratio is set, an {@link IllegalArgumentException} is thrown.
-     * <p>
-     * If a selection exists and this property is set to {@code true}, the selection is immediately resized to the
-     * currently set ratio.
-     * 
-     * @defaultValue {@code false}
-     * @return the property indicating whether the selection ratio is fixed
-     */
-    public final BooleanProperty selectionRatioFixedProperty() {
-        return selectionRatioFixed;
-    }
-
-    /**
-     * @return whether the selection ratio is fixed
-     * @see #selectionRatioFixedProperty()
-     */
-    public final boolean isSelectionRatioFixed() {
-        return selectionRatioFixedProperty().get();
-    }
-
-    /**
-     * @param selectionRatioFixed
-     *            whether the selection ratio will be fixed
-     * @see #selectionRatioFixedProperty()
-     */
-    public final void setSelectionRatioFixed(boolean selectionRatioFixed) {
-        selectionRatioFixedProperty().set(selectionRatioFixed);
-    }
-
-    /**
-     * The value to which the selection ratio is fixed. The ratio is defined as {@code width / height} and its value
-     * must be strictly positive.
-     * <p>
-     * If {@link #selectionRatioFixedProperty() selectionRatioFixed} is {@code true}, this ratio will be upheld by all
-     * changes made by user interaction with this control. If the ratio is fixed and a selection is set by code (e.g. by
-     * calling {@link #setSelection(Rectangle2D) setSelection}), this ratio is checked and if violated an
-     * {@link IllegalArgumentException} is thrown.
-     * <p>
-     * If a selection exists and {@code selectionRatioFixed} is set to {@code true}, the selection is immediately
-     * resized to this ratio. Similarly, if a selection exists and its ratio is fixed, setting a new value resizes the
-     * selection to the new ratio.
-     * 
-     * @defaultValue 1.0
-     * @return a property containing the fixed selection ratio
-     */
-    public final DoubleProperty fixedSelectionRatioProperty() {
-        return fixedSelectionRatio;
-    }
-
-    /**
-     * @return the fixedSelectionRatio, which will always be a strictly positive value
-     * @see #fixedSelectionRatioProperty()
-     */
-    public final double getFixedSelectionRatio() {
-        return fixedSelectionRatioProperty().get();
-    }
-
-    /**
-     * @param fixedSelectionRatio
-     *            the fixed selection ratio to set
-     * @throws IllegalArgumentException
-     *             if {@code fixedSelectionRatio} is not strictly positive
-     * @see #fixedSelectionRatioProperty()
-     */
-    public final void setFixedSelectionRatio(double fixedSelectionRatio) {
-        fixedSelectionRatioProperty().set(fixedSelectionRatio);
-    }
-
-    // META
-
-    /**
-     * Indicates which {@link Boundary} is set for the area the user can select.
-     * <p>
-     * By default the user can select any area of the control. If this should be limited to the area over the displayed
-     * node instead, this property can be set to {@link Boundary#NODE NODE}. If the value is changed from
-     * {@code CONTROL} to {@code NODE} a possibly existing selection is resized accordingly.
-     * <p>
-     * If the boundary is set to {@code NODE}, this is also respected when a new {@link #selectionProperty() selection}
-     * is set. This means the condition for the new selection's coordinates is made stricter and setting a selection out
-     * of the node's bounds (instead of only out of the control's bounds) throws an {@link IllegalArgumentException}.
-     * <p>
-     * Note that this does <b>not</b> change the reference coordinate system! The selection's coordinates are still
-     * interpreted relative to the {@link #nodeProperty() node}'s {@link Node#boundsInParentProperty() boundsInParent}.
-     * 
-     * @defaultValue {@link Boundary#CONTROL CONTROL}
-     * @return the property indicating the {@link Boundary} for the area the user can select
-     */
-    public final ObjectProperty<Boundary> selectionAreaBoundaryProperty() {
-        return selectionAreaBoundary;
-    }
-
-    /**
-     * @return the {@link Boundary} for the area the user can select
-     */
-    public final Boundary getSelectionAreaBoundary() {
-        return selectionAreaBoundaryProperty().get();
-    }
-
-    /**
-     * @param selectionAreaBoundary
-     *            the new {@link Boundary} for the area the user can select
-     */
-    public final void setSelectionAreaBoundary(Boundary selectionAreaBoundary) {
-        selectionAreaBoundaryProperty().set(selectionAreaBoundary);
-    }
-
-    /**
-     * Indicates whether the value of the {@link #selectionActiveProperty() selectionActive} property is managed by this
-     * control.
-     * <p>
-     * If this property is set to {@code true} (which is the default) this control will update the
-     * {@code selectionActive} property immediately after a new selection is set: if the new selection is {@code null}
-     * or {@link Rectangle2D#EMPTY}, it will be set to {@code false}; otherwise to {@code true}.
-     * <p>
-     * If this property is {@code false} this control will never change {@code selectionActive}'s value. In this case it
-     * must be managed by the using code but it is possible to unidirectionally bind it to another property without this
-     * control interfering.
-     * 
-     * @defaultValue {@code true}
-     * @return the property indicating whether the value of the {@link #selectionActiveProperty() selectionActive}
-     *         property is managed by this control
-     */
-    public final BooleanProperty selectionActivityManagedProperty() {
-        return selectionActivityManaged;
-    }
-
-    /**
-     * @return whether the selection activity is managed by this control
-     * @see #selectionActivityManagedProperty()
-     */
-    public final boolean isSelectionActivityManaged() {
-        return selectionActivityManagedProperty().get();
-    }
-
-    /**
-     * @param selectionActivityManaged
-     *            whether the selection activity will be managed by this control
-     * @see #selectionActivityManagedProperty()
-     */
-    public final void setSelectionActivityManaged(boolean selectionActivityManaged) {
-        selectionActivityManagedProperty().set(selectionActivityManaged);
-    }
-
-    /**
-     * Indicates whether the overlay which displays the selection is mouse transparent.
-     * <p>
-     * By default all mouse events are captured by this control and used to interact with the selection. If this
-     * property is set to {@code true}, this behavior changes and the user is able to interact with the displayed
-     * {@link #nodeProperty() node}.
-     * 
-     * @defaultValue {@code false}
-     * @return the property indicating whether the selection is mouse transparent
-     */
-    public final BooleanProperty selectionMouseTransparentProperty() {
-        return selectionMouseTransparent;
-    }
-
-    /**
-     * @return whether the selection is mouse transparent
-     * @see #selectionMouseTransparentProperty()
-     */
-    public final boolean isSelectionMouseTransparent() {
-        return selectionMouseTransparentProperty().get();
-    }
-
-    /**
-     * @param selectionMouseTransparent
-     *            whether the selection will be mouse transparent
-     * @see #selectionMouseTransparentProperty()
-     */
-    public final void setSelectionMouseTransparent(boolean selectionMouseTransparent) {
-        selectionMouseTransparentProperty().set(selectionMouseTransparent);
-    }
-
-    // VISUALIZATION
-
-    /**
-     * Indicates which {@link Boundary} is set for the visualization of the unselected area (i.e. the area outside of
-     * the selection rectangle).
-     * <p>
-     * If it is set to {@link Boundary#CONTROL CONTROL} (which is the default), the unselected area covers the whole
-     * control.
-     * <p>
-     * If it is set to {@link Boundary#NODE NODE}, the area only covers the displayed {@link #nodeProperty() node}. In
-     * most cases this only makes sense if the {@link #selectionAreaBoundaryProperty() selectionAreaBoundary} is also
-     * set to {@code NODE}.
-     * 
-     * @defaultValue {@link Boundary#CONTROL}
-     * @return the property defining the {@link Boundary} of the unselected area
-     */
-    public final ObjectProperty<Boundary> unselectedAreaBoundaryProperty() {
-        return unselectedAreaBoundary;
-    }
-
-    /**
-     * @return the {@link Boundary} for the unselected area
-     * @see #unselectedAreaBoundaryProperty()
-     */
-    public final Boundary getUnselectedAreaBoundary() {
-        return unselectedAreaBoundaryProperty().get();
-    }
-
-    /**
-     * @param unselectedAreaBoundary
-     *            the new {@link Boundary} for the unselected area
-     * @see #unselectedAreaBoundaryProperty()
-     */
-    public final void setUnselectedAreaBoundary(Boundary unselectedAreaBoundary) {
-        unselectedAreaBoundaryProperty().set(unselectedAreaBoundary);
-    }
-
-    /**
-     * Determines the visualization of the selection's border.
-     * 
-     * @defaultValue {@link Color#WHITESMOKE}
-     * @return the property holding the {@link Paint} of the selection border
-     * @see #selectionBorderWidthProperty()
-     */
-    public final ObjectProperty<Paint> selectionBorderPaintProperty() {
-        return selectionBorderPaint;
-    }
-
-    /**
-     * @return the {@link Paint} of the selection border
-     * @see #selectionBorderPaintProperty()
-     */
-    public final Paint getSelectionBorderPaint() {
-        return selectionBorderPaintProperty().get();
-    }
-
-    /**
-     * @param selectionBorderPaint
-     *            the new {@link Paint} of the selection border
-     * @see #selectionBorderPaintProperty()
-     */
-    public final void setSelectionBorderPaint(Paint selectionBorderPaint) {
-        selectionBorderPaintProperty().set(selectionBorderPaint);
-    }
-
-    /**
-     * Determines the width of the selection's border. The border is always painted to the outside of the selected area,
-     * i.e. the selected area is never covered by the border.
-     * 
-     * @defaultValue 2.5
-     * @return the property defining the selection border's width
-     * @see #selectionBorderPaintProperty()
-     * @see javafx.scene.shape.Shape#strokeWidthProperty() Shape.strokeWidthProperty()
-     */
-    public final DoubleProperty selectionBorderWidthProperty() {
-        return selectionBorderWidth;
-    }
-
-    /**
-     * @return the selection border width
-     * @see #selectionBorderWidthProperty()
-     */
-    public final double getSelectionBorderWidth() {
-        return selectionBorderWidthProperty().get();
-    }
-
-    /**
-     * @param selectionBorderWidth
-     *            the selection border width to set
-     * @see #selectionBorderWidthProperty()
-     */
-    public final void setSelectionBorderWidth(double selectionBorderWidth) {
-        selectionBorderWidthProperty().set(selectionBorderWidth);
-    }
-
-    /**
-     * Determines the visualization of the selected area.
-     * 
-     * @defaultValue {@link Color#TRANSPARENT}
-     * @return the property holding the {@link Paint} of the selected area
-     */
-    public final ObjectProperty<Paint> selectionAreaFillProperty() {
-        return selectionAreaFill;
-    }
-
-    /**
-     * @return the {@link Paint} of the selected area
-     * @see #selectionAreaFillProperty()
-     */
-    public final Paint getSelectionAreaFill() {
-        return selectionAreaFillProperty().get();
-    }
-
-    /**
-     * @param selectionAreaFill
-     *            the new {@link Paint} of the selected area
-     * @see #selectionAreaFillProperty()
-     */
-    public final void setSelectionAreaFill(Paint selectionAreaFill) {
-        selectionAreaFillProperty().set(selectionAreaFill);
-    }
-
-    /**
-     * Determines the visualization of the area outside of the selection.
-     * 
-     * @defaultValue {@link Color#BLACK black} with {@link Color#getOpacity() opacity} 0.5
-     * @return the property holding the {@link Paint} of the area outside of the selection
-     */
-    public final ObjectProperty<Paint> unselectedAreaFillProperty() {
-        return unselectedAreaFill;
-    }
-
-    /**
-     * @return the {@link Paint} of the area outside of the selection
-     * @see #unselectedAreaFillProperty()
-     */
-    public final Paint getUnselectedAreaFill() {
-        return unselectedAreaFillProperty().get();
-    }
-
-    /**
-     * @param unselectedAreaFill
-     *            the new {@link Paint} of the area outside of the selection
-     * @see #unselectedAreaFillProperty()
-     */
-    public final void setUnselectedAreaFill(Paint unselectedAreaFill) {
-        unselectedAreaFillProperty().set(unselectedAreaFill);
-    }
-
-    /* ************************************************************************
-     *                                                                         *
-     * Inner Classes                                                           *
-     *                                                                         *
-     **************************************************************************/
-
-    /**
-     * The {@link SnapshotView#selectionAreaBoundaryProperty() selectionArea}, in which the user can create a selection,
-     * and the {@link SnapshotView#unselectedAreaBoundaryProperty() unselectedArea}, in which the unselected area is
-     * visualized, are limited to a certain area of the control. This area's boundary is represented by this enum.
-     *
-     */
-    public static enum Boundary {
-
-        /**
-         * The boundary is this control's bound.
-         */
-        CONTROL,
-
-        /**
-         * The boundary is the displayed node's bound.
-         */
-        NODE,
-
-    }
-
-    /**
-     * Updates the size of the {@link SnapshotView#selectionProperty() selection} whenever necessary. This is the case
-     * if the {@link SnapshotView#selectionAreaBoundaryProperty() selectionAreaBoundary} is set to
-     * {@link Boundary#CONTROL CONTROL} and the control is resized or when it is set to {@link Boundary#NODE NODE} and
-     * the node is changed or resized.
-     *
-     */
-    private class SelectionSizeUpdater {
-
-        /*
-         * If the 'selectionAreaBoundary' is set to 'CONTROL', the selection is only updated when the control changes
-         * its width or height. If it is set to 'NODE', the selection is resized whenever the node or its
-         * 'boundsInParent' change.
-         * For both cases methods exist which resize the selection. The listeners which call those methods are only
-         * added to the corresponding properties when the matching boundary is selected.
-         */
-
-        // CONTROL
-
-        /**
-         * Calls {@link #resizeSelectionToNewControlWidth(ObservableValue, Number, Number)
-         * updateSelectionToNewControlWidth} whenever the control's width changes.
-         */
-        private final ChangeListener<Number> resizeSelectionToNewControlWidthListener;
-
-        /**
-         * Calls {@link #resizeSelectionToNewControlHeight(ObservableValue, Number, Number)
-         * updateSelectionToNewControlWidth} whenever the control's height changes.
-         */
-        private final ChangeListener<Number> resizeSelectionToNewControlHeightListener;
-
-        // NODE
-
-        /**
-         * Calls {@link #updateSelectionToNewNode(ObservableValue, Node, Node) updateSelectionToNewNode} whenever a new
-         * {@link SnapshotView#nodeProperty() node} is set.
-         */
-        private final ChangeListener<Node> updateSelectionToNodeListener;
-
-        /**
-         * Calls {@link #resizeSelectionToNewNodeBounds(ObservableValue, Bounds, Bounds) updateSelectionToNewNodeBounds}
-         * whenever the node's {@link Node#boundsInParentProperty() boundsInParent} change.
-         */
-        private final ChangeListener<Bounds> resizeSelectionToNewNodeBoundsListener;
-
-        // CONSTRUCTION
-
-        /**
-         * Creates a new selection size updater.
-         */
-        public SelectionSizeUpdater() {
-            // create listeners which point to methods
-            resizeSelectionToNewControlWidthListener = this::resizeSelectionToNewControlWidth;
-            resizeSelectionToNewControlHeightListener = this::resizeSelectionToNewControlHeight;
-            updateSelectionToNodeListener = this::updateSelectionToNewNode;
-            resizeSelectionToNewNodeBoundsListener = this::resizeSelectionToNewNodeBounds;
-        }
-
-        // ENABLE RESIZING
-
-        /**
-         * Enables resizing of the control.
-         */
-        public void enableResizing() {
-            // only resize if the selection is not null
-            enableResizingForBoundary(getSelectionAreaBoundary());
-            selectionAreaBoundary.addListener((o, oldBoundary, newBoundary) -> enableResizingForBoundary(newBoundary));
-        }
-
-        /**
-         * Enables resizing for the specified boundary.
-         * 
-         * @param boundary
-         *            the {@link Boundary} for which the control will be resized.
-         */
-        private void enableResizingForBoundary(Boundary boundary) {
-            switch (boundary) {
-            case CONTROL:
-                enableResizingForControl();
-                break;
-            case NODE:
-                enableResizingForNode();
-                break;
-            default:
-                throw new IllegalArgumentException("The boundary '" + boundary + "' is not fully implemented yet.");
-            }
-        }
-
-        /**
-         * Enables resizing if the {@link SnapshotView#selectionAreaBoundary selectionAreaBoundary} is
-         * {@link Boundary#CONTROL CONTROL}.
-         */
-        private void enableResizingForControl() {
-            // remove listeners for node and its bounds
-            node.removeListener(updateSelectionToNodeListener);
-            if (getNode() != null) {
-                getNode().boundsInParentProperty().removeListener(resizeSelectionToNewNodeBoundsListener);
-            }
-
-            // add listener for the control's size
-            widthProperty().addListener(resizeSelectionToNewControlWidthListener);
-            heightProperty().addListener(resizeSelectionToNewControlHeightListener);
-
-            resizeSelectionFromNodeToControl();
-        }
-
-        /**
-         * Enables resizing if the {@link SnapshotView#selectionAreaBoundary selectionAreaBoundary} is
-         * {@link Boundary#NODE NODE}.
-         */
-        private void enableResizingForNode() {
-            // remove listeners for the control's size
-            widthProperty().removeListener(resizeSelectionToNewControlWidthListener);
-            heightProperty().removeListener(resizeSelectionToNewControlHeightListener);
-
-            // add listener for the node's bounds and for new nodes
-            if (getNode() != null) {
-                getNode().boundsInParentProperty().addListener(resizeSelectionToNewNodeBoundsListener);
-            }
-            node.addListener(updateSelectionToNodeListener);
-
-            resizeSelectionFromControlToNode();
-        }
-
-        // RESIZE TO CONTROL
-
-        /**
-         * Resizes the current {@link SnapshotView#selectionProperty() selection} from the node's to the control's
-         * bounds.
-         */
-        private void resizeSelectionFromNodeToControl() {
-            if (getNode() == null) {
-                setSelection(null);
-            } else {
-                // transform the selection from the control's to the node's bounds
-                Rectangle2D controlBounds = new Rectangle2D(0, 0, getWidth(), getHeight());
-                Rectangle2D nodeBounds = Rectangles2D.fromBounds(getNode().getBoundsInParent());
-                resizeSelectionToNewBounds(nodeBounds, controlBounds);
-            }
-        }
-
-        /**
-         * Resizes the current {@link SnapshotView#selectionProperty() selection} from the control's specified old width
-         * to its specified new width.
-         * <p>
-         * Designed to be used as a lambda method reference.
-         * 
-         * @param o
-         *            the {@link ObservableValue} which changed its value
-         * @param oldWidth
-         *            the control's old width
-         * @param newWidth
-         *            the control's new width
-         */
-        private void resizeSelectionToNewControlWidth(
-                @SuppressWarnings("unused") ObservableValue<? extends Number> o, Number oldWidth, Number newWidth) {
-
-            Rectangle2D oldBounds = new Rectangle2D(0, 0, oldWidth.doubleValue(), getHeight());
-            Rectangle2D newBounds = new Rectangle2D(0, 0, newWidth.doubleValue(), getHeight());
-            resizeSelectionToNewBounds(oldBounds, newBounds);
-        }
-
-        /**
-         * Resizes the current {@link SnapshotView#selectionProperty() selection} from the control's specified old
-         * height to its specified new height.
-         * <p>
-         * Designed to be used as a lambda method reference.
-         * 
-         * @param o
-         *            the {@link ObservableValue} which changed its value
-         * @param oldHeight
-         *            the control's old height
-         * @param newHeight
-         *            the control's new height
-         */
-        private void resizeSelectionToNewControlHeight(
-                @SuppressWarnings("unused") ObservableValue<? extends Number> o, Number oldHeight, Number newHeight) {
-
-            Rectangle2D oldBounds = new Rectangle2D(0, 0, getWidth(), oldHeight.doubleValue());
-            Rectangle2D newBounds = new Rectangle2D(0, 0, getWidth(), newHeight.doubleValue());
-            resizeSelectionToNewBounds(oldBounds, newBounds);
-        }
-
-        // RESIZE TO NODE
-
-        /**
-         * Resizes the current {@link SnapshotView#selectionProperty() selection} from the control's to the node's
-         * bounds
-         */
-        private void resizeSelectionFromControlToNode() {
-            if (getNode() == null) {
-                setSelection(null);
-            } else {
-                // transform the selection from the control's to the node's bounds
-                Rectangle2D controlBounds = new Rectangle2D(0, 0, getWidth(), getHeight());
-                Rectangle2D nodeBounds = Rectangles2D.fromBounds(getNode().getBoundsInParent());
-                resizeSelectionToNewBounds(controlBounds, nodeBounds);
-            }
-        }
-
-        /**
-         * Moves the {@link #resizeSelectionToNewNodeBoundsListener} from the specified old to the specified new node's
-         * {@link Node#boundsInParentProperty() boundsInParent} property and resizes the current
-         * {@link SnapshotView#selectionProperty() selection} from the old to the new node's bounds.
-         * <p>
-         * Designed to be used as a lambda method reference.
-         * 
-         * @param o
-         *            the {@link ObservableValue} which changed its value
-         * @param oldNode
-         *            the old node
-         * @param newNode
-         *            the new node
-         */
-        private void updateSelectionToNewNode(
-                @SuppressWarnings("unused") ObservableValue<? extends Node> o, Node oldNode, Node newNode) {
-
-            // move the bounds listener from the old to the new node
-            if (oldNode != null) {
-                oldNode.boundsInParentProperty().removeListener(resizeSelectionToNewNodeBoundsListener);
-            }
-            if (newNode != null) {
-                newNode.boundsInParentProperty().addListener(resizeSelectionToNewNodeBoundsListener);
-            }
-
-            // update selection
-            if (oldNode == null || newNode == null) {
-                // if one of the nodes is null, set no selection
-                setSelection(null);
-            } else {
-                // transform the current selection
-                resizeSelectionToNewNodeBounds(null, oldNode.getBoundsInParent(), newNode.getBoundsInParent());
-            }
-        }
-
-        /**
-         * Resizes the current {@link SnapshotView#selectionProperty() selection} from the specified old to the
-         * specified new bounds of the {@link SnapshotView#nodeProperty() node}.
-         * 
-         * @param o
-         *            the {@link ObservableValue} which changed its value
-         * @param oldBounds
-         *            the node's old bounds
-         * @param newBounds
-         *            the node's new bounds
-         */
-        private void resizeSelectionToNewNodeBounds(
-                @SuppressWarnings("unused") ObservableValue<? extends Bounds> o, Bounds oldBounds, Bounds newBounds) {
-
-            resizeSelectionToNewBounds(Rectangles2D.fromBounds(oldBounds), Rectangles2D.fromBounds(newBounds));
-        }
-
-        // GENERAL RESIZING
-
-        /**
-         * If this control {@link SnapshotView#hasSelection() has a selection} it is resized from the specified old to
-         * the specified new bounds.
-         * 
-         * @param oldBounds
-         *            the {@link SnapshotView#selectionProperty() selection}'s old bounds as a {@link Rectangle2D}
-         * @param newBounds
-         *            the {@link SnapshotView#selectionProperty() selection}'s new bounds as a {@link Rectangle2D}
-         */
-        private void resizeSelectionToNewBounds(Rectangle2D oldBounds, Rectangle2D newBounds) {
-            if (!hasSelection()) {
-                return;
-            }
-
-            Rectangle2D newSelection = transformSelectionToNewBounds(getSelection(), oldBounds, newBounds);
-            if (isSelectionValid(newSelection)) {
-                setSelection(newSelection);
-            } else {
-                setSelection(null);
-            }
-        }
-
-        /**
-         * Returns a new selection which is a transformation of the specified old selection. The transformation is such
-         * that the new selection's "relative position" in the specified new bounds is the same as the old selection's
-         * relative position in the specified old bounds.
-         * <p>
-         * Here, "relative position" is a representation of the selection where the coordinates of its upper left point
-         * and its width and height are expressed in a percentage of its bounds. Those percentages are the same for
-         * "old selection in old bounds" and "returned selection in new bounds"
-         * 
-         * @param oldSelection
-         *            the selection to be transformed as a {@link Rectangle2D}
-         * @param oldBounds
-         *            the {@code oldSelection}'s old bounds as a {@link Rectangle2D}
-         * @param newBounds
-         *            the {@code oldSelection}'s new bounds as a {@link Rectangle2D}
-         * @return s {@link Rectangle2D} which is the transformation of the old selection to the new bounds
-         */
-        private Rectangle2D transformSelectionToNewBounds(
-                Rectangle2D oldSelection, Rectangle2D oldBounds, Rectangle2D newBounds) {
-
-            Point2D newSelectionCenter = computeNewSelectionCenter(oldSelection, oldBounds, newBounds);
-
-            double widthRatio = newBounds.getWidth() / oldBounds.getWidth();
-            double heightRatio = newBounds.getHeight() / oldBounds.getHeight();
-
-            if (isSelectionRatioFixed()) {
-                double newArea = (oldSelection.getWidth() * widthRatio) * (oldSelection.getHeight() * heightRatio);
-                double ratio = getFixedSelectionRatio();
-                return Rectangles2D.forCenterAndAreaAndRatioWithinBounds(newSelectionCenter, newArea, ratio, newBounds);
-            } else {
-                double newWidth = oldSelection.getWidth() * widthRatio;
-                double newHeight = oldSelection.getHeight() * heightRatio;
-                return Rectangles2D.forCenterAndSize(newSelectionCenter, newWidth, newHeight);
-            }
-        }
-
-        /**
-         * Computes a point with the same relative position in the specified new bounds as the specified old selection's
-         * center point in the specified old bounds. (See
-         * {@link #transformSelectionToNewBounds(Rectangle2D, Rectangle2D, Rectangle2D) transformSelectionToNewBounds}
-         * for a definition of "relative position").
-         * 
-         * @param oldSelection
-         *            the selection whose center point is the base for the returned center point as a
-         *            {@link Rectangle2D}
-         * @param oldBounds
-         *            the bounds of the old selection as a {@link Rectangle2D}
-         * @param newBounds
-         *            the bounds for the new selection as a {@link Rectangle2D}
-         * @return a {@link Point2D} with the same relative position in the new bounds as the old selection's center
-         *         point in the old bounds
-         */
-        private Point2D computeNewSelectionCenter(Rectangle2D oldSelection, Rectangle2D oldBounds, Rectangle2D newBounds) {
-
-            Point2D oldSelectionCenter = Rectangles2D.getCenterPoint(oldSelection);
-            Point2D oldBoundsCenter = Rectangles2D.getCenterPoint(oldBounds);
-            Point2D oldSelectionCenterOffset = oldSelectionCenter.subtract(oldBoundsCenter);
-
-            double widthRatio = newBounds.getWidth() / oldBounds.getWidth();
-            double heightRatio = newBounds.getHeight() / oldBounds.getHeight();
-
-            Point2D newSelectionCenterOffset = new Point2D(
-                    oldSelectionCenterOffset.getX() * widthRatio, oldSelectionCenterOffset.getY() * heightRatio);
-            Point2D newBoundsCenter = Rectangles2D.getCenterPoint(newBounds);
-            Point2D newSelectionCenter = newBoundsCenter.add(newSelectionCenterOffset);
-
-            return newSelectionCenter;
-        }
-
-    }
-
-}
+/**
+ * Copyright (c) 2014, ControlsFX
+ * All rights reserved.
+ * 
+ * Redistribution and use in source and binary forms, with or without
+ * modification, are permitted provided that the following conditions are met:
+ *     * Redistributions of source code must retain the above copyright
+ * notice, this list of conditions and the following disclaimer.
+ *     * Redistributions in binary form must reproduce the above copyright
+ * notice, this list of conditions and the following disclaimer in the
+ * documentation and/or other materials provided with the distribution.
+ *     * Neither the name of ControlsFX, any associated website, nor the
+ * names of its contributors may be used to endorse or promote products
+ * derived from this software without specific prior written permission.
+ * 
+ * THIS SOFTWARE IS PROVIDED BY THE COPYRIGHT HOLDERS AND CONTRIBUTORS "AS IS" AND
+ * ANY EXPRESS OR IMPLIED WARRANTIES, INCLUDING, BUT NOT LIMITED TO, THE IMPLIED
+ * WARRANTIES OF MERCHANTABILITY AND FITNESS FOR A PARTICULAR PURPOSE ARE
+ * DISCLAIMED. IN NO EVENT SHALL CONTROLSFX BE LIABLE FOR ANY
+ * DIRECT, INDIRECT, INCIDENTAL, SPECIAL, EXEMPLARY, OR CONSEQUENTIAL DAMAGES
+ * (INCLUDING, BUT NOT LIMITED TO, PROCUREMENT OF SUBSTITUTE GOODS OR SERVICES;
+ * LOSS OF USE, DATA, OR PROFITS; OR BUSINESS INTERRUPTION) HOWEVER CAUSED AND
+ * ON ANY THEORY OF LIABILITY, WHETHER IN CONTRACT, STRICT LIABILITY, OR TORT
+ * (INCLUDING NEGLIGENCE OR OTHERWISE) ARISING IN ANY WAY OUT OF THE USE OF THIS
+ * SOFTWARE, EVEN IF ADVISED OF THE POSSIBILITY OF SUCH DAMAGE.
+ */
+package org.controlsfx.control;
+
+import static javafx.beans.binding.Bindings.and;
+import static javafx.beans.binding.Bindings.isNotNull;
+import static javafx.beans.binding.Bindings.notEqual;
+import impl.org.controlsfx.skin.SnapshotViewSkin;
+import impl.org.controlsfx.tools.rectangle.Rectangles2D;
+
+import java.util.ArrayList;
+import java.util.Collections;
+import java.util.List;
+import java.util.Objects;
+import java.util.function.Consumer;
+import java.util.function.Function;
+
+import javafx.beans.property.BooleanProperty;
+import javafx.beans.property.DoubleProperty;
+import javafx.beans.property.ObjectProperty;
+import javafx.beans.property.Property;
+import javafx.beans.property.ReadOnlyBooleanProperty;
+import javafx.beans.property.SimpleBooleanProperty;
+import javafx.beans.property.SimpleDoubleProperty;
+import javafx.beans.property.SimpleObjectProperty;
+import javafx.beans.value.ChangeListener;
+import javafx.beans.value.ObservableValue;
+import javafx.css.CssMetaData;
+import javafx.css.StyleConverter;
+import javafx.css.Styleable;
+import javafx.css.StyleableDoubleProperty;
+import javafx.css.StyleableObjectProperty;
+import javafx.css.StyleableProperty;
+import javafx.geometry.Bounds;
+import javafx.geometry.Point2D;
+import javafx.geometry.Rectangle2D;
+import javafx.scene.Node;
+import javafx.scene.SnapshotParameters;
+import javafx.scene.control.Control;
+import javafx.scene.control.Skin;
+import javafx.scene.image.WritableImage;
+import javafx.scene.layout.Pane;
+import javafx.scene.paint.Color;
+import javafx.scene.paint.Paint;
+
+import com.sun.javafx.css.converters.EnumConverter;
+import com.sun.javafx.css.converters.PaintConverter;
+import com.sun.javafx.css.converters.SizeConverter;
+
+/**
+ * A {@code SnapshotView} is a control which allows the user to select an area of a node in the typical manner used by
+ * picture editors and crate snapshots of the selection.
+ * <p>
+ * While holding the left mouse key down, a rectangular selection can be drawn. This selection can be moved, resized in
+ * eight cardinal directions and removed. Additionally, the selection's ratio can be fixed in which case the user's
+ * resizing will be limited such that the ratio is always upheld.
+ * <p>
+ * The area where the selection is possible is either this entire control or limited to the displayed node.
+ * 
+ * <h3>Screenshots</h3>
+ * <center><img src="snapshotView.png"></center>
+ * 
+ * <h3>Code Samples</h3>
+ * The following snippet creates a new instance with the ControlsFX logo loaded from the web, sets a selected area and
+ * fixes its ratio:
+ * 
+ * <pre>
+ * ImageView controlsFxView = new ImageView(
+ *         &quot;http://cache.fxexperience.com/wp-content/uploads/2013/05/ControlsFX.png&quot);
+ * SnapshotView snapshotView = new SnapshotView(controlsFxView);
+ * snapshotView.setSelection(33, 50, 100, 100);
+ * snapshotView.setFixedSelectionRatio(1); // (this is actually the default value)
+ * snapshotView.setSelectionRatioFixed(true);
+ * </pre>
+ * 
+ * <h3>Functionality Overview</h3>
+ * 
+ * This is just a vague overview. The linked properties provide a more detailed explanation.
+ * 
+ * <h4>Node</h4>
+ * 
+ * The node which this control displays is held by the {@link #nodeProperty() node} property.
+ * 
+ * <h4>Selection</h4>
+ * 
+ * There are several properties which interact to manage and indicate the selection.
+ * 
+ * <h5>State</h5>
+ * <ul>
+ * <li>the selection is held by the {@link #selectionProperty() selection} property
+ * <li>the {@link #hasSelectionProperty() hasSelection} property indicates whether a selection exists
+ * <li>the {@link #selectionActiveProperty() selectionActive} property indicates whether the current selection is active
+ * (it is only displayed if it is); by default this property is updated by this control which is determined by the
+ * {@link #selectionActivityManagedProperty() selectionActivityManaged} property
+ * </ul>
+ * 
+ * <h5>Interaction</h5>
+ * <ul>
+ * <li>if the selection is changing due to the user interacting with the control, this is indicated by the
+ * {@link #selectionChangingProperty() selectionChanging} property
+ * <li>whether the user can select any area of the control or only one above the node is determined by the
+ * {@link #selectionAreaBoundaryProperty() selectionAreaBoundary} property
+ * <li>with the {@link #selectionMouseTransparentProperty() selectionMouseTransparent} property the control can be made
+ * mouse transparent so the user can interact with the displayed node
+ * <li>the selection's ratio of width to height can be fixed with the {@link #selectionRatioFixedProperty()
+ * selectionRatioFixed} and the {@link #fixedSelectionRatioProperty() fixedSelectionRatio} properties
+ * </ul>
+ * 
+ * <h5>Visualization</h5>
+ * <ul>
+ * <li> {@link #selectionAreaFillProperty() selectionAreaFill} property for the selected area's paint
+ * <li> {@link #selectionBorderPaintProperty() selectionBorderPaint} property for the selection border's paint
+ * <li> {@link #selectionBorderWidthProperty() selectionBorderWidth} property for the selection border's width
+ * <li> {@link #unselectedAreaFillProperty() unselectedAreaFill} property for the area outside of the selection
+ * <li> {@link #unselectedAreaBoundaryProperty() unselectedAreaBoundary} property which defined what the unselected area
+ * covers
+ * </ul>
+ */
+public class SnapshotView extends ControlsFXControl {
+
+    /**
+     * The maximal divergence between a selection's ratio and the {@link #fixedSelectionRatioProperty()
+     * fixedselectionRatio} for the selection to still have the correct ratio (see {@link #hasCorrectRatio(Rectangle2D)
+     * hasCorrectRatio}).
+     * <p>
+     * The divergence is expressed relative to the {@code fixedselectionRatio}.
+     */
+    public static final double MAX_SELECTION_RATIO_DIVERGENCE = 1e-6;
+
+    /* ************************************************************************
+     *                                                                         * 
+     * Attributes & Properties                                                 * 
+     *                                                                         * 
+     **************************************************************************/
+
+    // NODE
+
+    /**
+     * @see #nodeProperty()
+     */
+    private final ObjectProperty<Node> node;
+
+    // SELECTION
+
+    /**
+     * @see #selectionProperty()
+     */
+    private final ObjectProperty<Rectangle2D> selection;
+
+    /**
+     * @see #hasSelectionProperty()
+     */
+    private final BooleanProperty hasSelection;
+
+    /**
+     * @see #selectionActiveProperty()
+     */
+    private final BooleanProperty selectionActive;
+
+    /**
+     * @see #selectionChangingProperty()
+     */
+    private final BooleanProperty selectionChanging;
+
+    /**
+     * @see #selectionRatioFixedProperty()
+     */
+    private final BooleanProperty selectionRatioFixed;
+
+    /**
+     * @see #fixedSelectionRatioProperty()
+     */
+    private final DoubleProperty fixedSelectionRatio;
+
+    // META
+
+    /**
+     * @see #selectionAreaBoundaryProperty()
+     */
+    private final ObjectProperty<Boundary> selectionAreaBoundary;
+
+    /**
+     * @see #selectionActivityManagedProperty()
+     */
+    private final BooleanProperty selectionActivityManaged;
+
+    /**
+     * @see #selectionMouseTransparentProperty()
+     */
+    private final BooleanProperty selectionMouseTransparent;
+
+    // VISUALIZATION
+
+    /**
+     * @see #unselectedAreaBoundaryProperty()
+     */
+    private final ObjectProperty<Boundary> unselectedAreaBoundary;
+
+    /**
+     * @see #selectionBorderPaintProperty()
+     */
+    private final ObjectProperty<Paint> selectionBorderPaint;
+
+    /**
+     * @see #selectionBorderWidthProperty()
+     */
+    private final DoubleProperty selectionBorderWidth;
+
+    /**
+     * @see #selectionAreaFillProperty()
+     */
+    private final ObjectProperty<Paint> selectionAreaFill;
+
+    /**
+     * @see #unselectedAreaFillProperty()
+     */
+    private final ObjectProperty<Paint> unselectedAreaFill;
+
+    /* ************************************************************************
+     *                                                                         * 
+     * Constructors                                                            * 
+     *                                                                         * 
+     **************************************************************************/
+
+    /**
+     * Creates a new SnapshotView.
+     */
+    public SnapshotView() {
+        getStyleClass().setAll(DEFAULT_STYLE_CLASS);
+
+        // NODE
+        node = new SimpleObjectProperty<>(this, "node"); //$NON-NLS-1$
+
+        // SELECTION
+        selection = new SimpleObjectProperty<Rectangle2D>(this, "selection") { //$NON-NLS-1$
+            @Override
+            public void set(Rectangle2D selection) {
+                if (!isSelectionValid(selection)) {
+                    throw new IllegalArgumentException("The selection \"" + selection + "\" is invalid. " + //$NON-NLS-1$ //$NON-NLS-2$
+                            "Check the comment on 'SnapshotView.selectionProperty()' " + //$NON-NLS-1$
+                            "for all criteria a selection must fulfill."); //$NON-NLS-1$
+                }
+                super.set(selection);
+            }
+        };
+        hasSelection = new SimpleBooleanProperty(this, "hasSelection", false); //$NON-NLS-1$
+        hasSelection.bind(and(isNotNull(selection), notEqual(Rectangle2D.EMPTY, selection)));
+        selectionActive = new SimpleBooleanProperty(this, "selectionActive", false); //$NON-NLS-1$
+        selectionChanging = new SimpleBooleanProperty(this, "selectionChanging", false); //$NON-NLS-1$
+
+        selectionRatioFixed = new SimpleBooleanProperty(this, "selectionRatioFixed", false); //$NON-NLS-1$
+        fixedSelectionRatio = new SimpleDoubleProperty(this, "fixedSelectionRatio", 1) { //$NON-NLS-1$
+            @Override
+            public void set(double newValue) {
+                if (newValue <= 0) {
+                    throw new IllegalArgumentException("The fixed selection ratio must be positive."); //$NON-NLS-1$
+                }
+                super.set(newValue);
+            }
+        };
+
+        // META
+        selectionAreaBoundary = createStylableObjectProperty(
+                this, "selectionAreaBoundary", Boundary.CONTROL, Css.SELECTION_AREA_BOUNDARY); //$NON-NLS-1$
+        selectionActivityManaged = new SimpleBooleanProperty(this, "selectionActivityManaged", true); //$NON-NLS-1$
+        selectionMouseTransparent = new SimpleBooleanProperty(this, "selectionMouseTransparent", false); //$NON-NLS-1$
+
+        // VISUALIZATION
+        unselectedAreaBoundary = createStylableObjectProperty(
+                this, "unselectedAreaBoundary", Boundary.CONTROL, Css.UNSELECTED_AREA_BOUNDARY); //$NON-NLS-1$
+        selectionBorderPaint = createStylableObjectProperty(
+                this, "selectionBorderPaint", Color.WHITESMOKE, Css.SELECTION_BORDER_PAINT); //$NON-NLS-1$
+        selectionBorderWidth = createStylableDoubleProperty(
+                this, "selectionBorderWidth", 2.5, Css.SELECTION_BORDER_WIDTH); //$NON-NLS-1$
+        selectionAreaFill = createStylableObjectProperty(
+                this, "selectionAreaFill", Color.TRANSPARENT, Css.SELECTION_AREA_FILL); //$NON-NLS-1$
+        unselectedAreaFill = createStylableObjectProperty(
+                this, "unselectedAreaFill", new Color(0, 0, 0, 0.5), Css.UNSELECTED_AREA_FILL); //$NON-NLS-1$
+
+        addStateUpdatingListeners();
+        // update selection when resizing
+        new SelectionSizeUpdater().enableResizing();
+    }
+
+    /**
+     * Adds listeners to the properties which update the control's state.
+     */
+    private void addStateUpdatingListeners() {
+        // update the selection activity state when the selection is set
+        selection.addListener((o, oldValue, newValue) -> updateSelectionActivityState());
+
+        // ratio
+        selectionRatioFixed.addListener((o, oldValue, newValue) -> {
+            boolean valueChangedToTrue = !oldValue && newValue;
+            if (valueChangedToTrue) {
+                fixSelectionRatio();
+            }
+        });
+        fixedSelectionRatio.addListener((o, oldValue, newValue) -> {
+            if (isSelectionRatioFixed()) {
+                fixSelectionRatio();
+            }
+        });
+    }
+
+    /**
+     * Creates a new SnapshotView using the specified node.
+     * 
+     * @param node
+     *            the node to show after construction
+     */
+    public SnapshotView(Node node) {
+        this();
+        setNode(node);
+    }
+
+    /* ************************************************************************
+     *                                                                         * 
+     * Public Methods                                                          * 
+     *                                                                         * 
+     **************************************************************************/
+
+    /**
+     * Transforms the {@link #selectionProperty() selection} to node coordinates by calling
+     * {@link #transformToNodeCoordinates(Rectangle2D) transformToNodeCoordinates}.
+     * 
+     * @return a {@link Rectangle2D} which expresses the selection in the node's coordinates
+     * @throws IllegalStateException
+     *             if {@link #nodeProperty() node} is {@code null} or {@link #hasSelection() hasSelection} is
+     *             {@code false}
+     * @see #transformToNodeCoordinates(Rectangle2D)
+     */
+    public Rectangle2D transformSelectionToNodeCoordinates() {
+        if (!hasSelection()) {
+            throw new IllegalStateException(
+                    "The selection can not be transformed if it does not exist (check 'hasSelection()')."); //$NON-NLS-1$
+        }
+
+        return transformToNodeCoordinates(getSelection());
+    }
+
+    /**
+     * Transforms the specified area's coordinates to coordinates relative to the node. (The node's coordinate system
+     * has its origin in the upper left corner of the node.)
+     * 
+     * @param area
+     *            the {@link Rectangle2D} which will be transformed (must not be {@code null}); its coordinates will be
+     *            interpreted relative to the control (like the {@link #selectionProperty() selection})
+     * @return a {@link Rectangle2D} with the same width and height as the specified {@code area} but with coordinates
+     *         which are relative to the current {@link #nodeProperty() node}
+     * @throws IllegalStateException
+     *             if {@link #nodeProperty() node} is {@code null}
+     */
+    public Rectangle2D transformToNodeCoordinates(Rectangle2D area) throws IllegalStateException {
+        Objects.requireNonNull(area, "The argument 'area' must not be null."); //$NON-NLS-1$
+        if (getNode() == null) {
+            throw new IllegalStateException(
+                    "The selection can not be transformed if the node is null (check 'getNode()')."); //$NON-NLS-1$
+        }
+
+        // get the offset from the node's bounds
+        Bounds nodeBounds = getNode().getBoundsInParent();
+        double xOffset = nodeBounds.getMinX();
+        double yOffset = nodeBounds.getMinY();
+
+        // the coordinates of the transformed selection
+        double minX = area.getMinX() - xOffset;
+        double minY = area.getMinY() - yOffset;
+
+        return new Rectangle2D(minX, minY, area.getWidth(), area.getHeight());
+    }
+
+    /**
+     * Creates a snapshot of the selected area of the node.
+     * 
+     * @return the {@link WritableImage} that holds the rendered selection
+     * @throws IllegalStateException
+     *             if {@link #nodeProperty() node} is {@code null} or {@link #hasSelection() hasSelection} is
+     *             {@code false}
+     * @see Node#snapshot
+     */
+    public WritableImage createSnapshot() throws IllegalStateException {
+        // make sure the node and the selection exist
+        if (getNode() == null) {
+            throw new IllegalStateException("No snapshot can be created if the node is null (check 'getNode()')."); //$NON-NLS-1$
+        }
+        if (!hasSelection()) {
+            throw new IllegalStateException(
+                    "No snapshot can be created if there is no selection (check 'hasSelection()')."); //$NON-NLS-1$
+        }
+
+        SnapshotParameters parameters = new SnapshotParameters();
+        parameters.setViewport(getSelection());
+        return createSnapshot(parameters);
+    }
+
+    /**
+     * Creates a snapshot of the node with the specified parameters.
+     * 
+     * @param parameters
+     *            the {@link SnapshotParameters} used for the snapshot (must not be {@code null}); the viewport will be
+     *            interpreted relative to this control (like the {@link #selectionProperty() selection})
+     * @return the {@link WritableImage} that holds the rendered viewport
+     * @throws IllegalStateException
+     *             if {@link #nodeProperty() node} is {@code null}
+     * @see Node#snapshot
+     */
+    public WritableImage createSnapshot(SnapshotParameters parameters) throws IllegalStateException {
+        // make sure the node and the snapshot parameters exist
+        Objects.requireNonNull(parameters, "The argument 'parameters' must not be null."); //$NON-NLS-1$
+        if (getNode() == null) {
+            throw new IllegalStateException("No snapshot can be created if the node is null (check 'getNode()')."); //$NON-NLS-1$
+        }
+
+        // take the snapshot
+        return getNode().snapshot(parameters, null);
+    }
+
+    /* ************************************************************************
+     *                                                                         * 
+     * Model State                                                             * 
+     *                                                                         * 
+     **************************************************************************/
+
+    /**
+     * Updates the {@link #selectionActiveProperty() selectionActive} property if the
+     * {@link #selectionActivityManagedProperty() selectionActivityManaged} property indicates that it is managed by
+     * this control.
+     */
+    private void updateSelectionActivityState() {
+        boolean userManaged = !isSelectionActivityManaged();
+        if (userManaged) {
+            return;
+        }
+
+        boolean selectionActive = getSelection() != null && getSelection() != Rectangle2D.EMPTY;
+        setSelectionActive(selectionActive);
+    }
+
+    /**
+     * Resizes the current selection (if it exists) to the {@link #fixedSelectionRatioProperty() fixedSelectionRatio}.
+     */
+    private void fixSelectionRatio() {
+        boolean noSelectionToFix = getNode() == null || !hasSelection();
+        if (noSelectionToFix) {
+            return;
+        }
+
+        Rectangle2D selectionBounds = getSelectionBounds();
+        Rectangle2D resizedSelection = Rectangles2D.fixRatioWithinBounds(
+                getSelection(), getFixedSelectionRatio(), selectionBounds);
+
+        selection.set(resizedSelection);
+    }
+
+    /**
+     * 
+     * @return the bounds of the current selection according to the {@link #selectionAreaBoundaryProperty()
+     *         selectionAreaBoundary}.
+     */
+    private Rectangle2D getSelectionBounds() {
+        Boundary boundary = getSelectionAreaBoundary();
+        switch (boundary) {
+        case CONTROL:
+            return new Rectangle2D(0, 0, getWidth(), getHeight());
+        case NODE:
+            return Rectangles2D.fromBounds(getNode().getBoundsInParent());
+        default:
+            throw new IllegalArgumentException("The boundary '" + boundary + "' is not fully implemented yet."); //$NON-NLS-1$ //$NON-NLS-2$
+        }
+    }
+
+    /**
+     * Checks whether the specified selection is valid. This includes checking whether the selection is in bounds and
+     * has the correct ratio (if the ratio is fixed).
+     * 
+     * @param selection
+     *            the selection to check as a {@link Rectangle2D}
+     * @return {@code true} if the selection is valid; {@code false} otherwise
+     */
+    private boolean isSelectionValid(Rectangle2D selection) {
+        // empty selections are valid
+        boolean emptySelection = selection == null || selection == Rectangle2D.EMPTY;
+        if (emptySelection) {
+            return true;
+        }
+
+        // check values
+        if (!valuesFinite(selection)) {
+            return false;
+        }
+
+        // check bounds
+        if (!inBounds(selection)) {
+            return false;
+        }
+
+        // check ratio
+        if (!hasCorrectRatio(selection)) {
+            return false;
+        }
+
+        return true;
+    }
+
+    /**
+     * Indicates whether the specified selection has only finite values (e.g. width and height).
+     * 
+     * @param selection
+     *            the selection as a {@link Rectangle2D}
+     * @return {@code true} if the selection has only finite values.
+     */
+    private static boolean valuesFinite(Rectangle2D selection) {
+        return Double.isFinite(selection.getMinX()) && Double.isFinite(selection.getMinY()) &&
+                Double.isFinite(selection.getWidth()) && Double.isFinite(selection.getHeight());
+    }
+
+    /**
+     * Indicates whether the specified selection is inside the bounds determined by the
+     * {@link #selectionAreaBoundaryProperty() selectionAreaBoundary} property.
+     * 
+     * @param selection
+     *            the non-null and non-empty selection as a {@link Rectangle2D}
+     * @return {@code true} if the selection is fully contained in the bounds; otherwise {@code false}
+     */
+    private boolean inBounds(Rectangle2D selection) {
+        Boundary boundary = getSelectionAreaBoundary();
+        switch (boundary) {
+        case CONTROL:
+            return inBounds(selection, getBoundsInLocal());
+        case NODE:
+            if (getNode() == null) {
+                return false;
+            } else {
+                return inBounds(selection, getNode().getBoundsInParent());
+            }
+        default:
+            throw new IllegalArgumentException("The boundary '" + boundary + "' is not fully implemented yet."); //$NON-NLS-1$ //$NON-NLS-2$
+        }
+    }
+
+    /**
+     * Indicates whether the specified selection is inside the specified bounds.
+     * 
+     * @param selection
+     *            the selection as a {@link Rectangle2D}
+     * @param bounds
+     *            the {@link Bounds} to check the selection against
+     * @return {@code true} if the selection is fully contained in the bounds; otherwise {@code false}
+     */
+    private static boolean inBounds(Rectangle2D selection, Bounds bounds) {
+        return bounds.getMinX() <= selection.getMinX() && bounds.getMinY() <= selection.getMinY() &&
+                selection.getMaxX() <= bounds.getMaxX() && selection.getMaxY() <= bounds.getMaxY();
+    }
+
+    /**
+     * Indicates whether the specified selection has the correct ratio (which depends on whether the ratio is even
+     * {@link #selectionRatioFixedProperty() fixed}).
+     * 
+     * @param selection
+     *            the selection to check as a {@link Rectangle2D}
+     * @return {@code true} if the selection has the correct ratio.
+     */
+    private boolean hasCorrectRatio(Rectangle2D selection) {
+        if (!isSelectionRatioFixed()) {
+            return true;
+        }
+
+        double ratio = selection.getWidth() / selection.getHeight();
+        // compute the divergence relative to the fixed selection ratio
+        double ratioDivergence = Math.abs(1 - ratio / getFixedSelectionRatio());
+        return ratioDivergence <= MAX_SELECTION_RATIO_DIVERGENCE;
+    }
+
+    /* ************************************************************************
+     *                                                                         * 
+     * Style Sheet & Skin Handling                                             * 
+     *                                                                         * 
+     **************************************************************************/
+
+    /**
+     * The name of the style class used in CSS for instances of this class.
+     */
+    private static final String DEFAULT_STYLE_CLASS = "snapshot-view"; //$NON-NLS-1$
+
+//    /**
+//     * {@inheritDoc}
+//     */
+//    @Override
+//    protected String getUserAgentStylesheet() {
+//        return SnapshotView.class.getResource("snapshot-view.css").toExternalForm();
+//    }
+
+    /**
+     * Creates a {@link StyleableDoubleProperty} with the specified arguments.
+     * 
+     * @param bean
+     *            the {@link Property#getBean() bean} the created property belongs to
+     * @param name
+     *            the property's {@link Property#getName() name}
+     * @param initialValue
+     *            the property's initial value
+     * @param cssMetaData
+     *            the {@link CssMetaData} for the created property
+     * @return a {@link StyleableDoubleProperty}
+     */
+    private static StyleableDoubleProperty createStylableDoubleProperty(
+            Object bean, String name, double initialValue, CssMetaData<? extends Styleable, Number> cssMetaData) {
+
+        return new StyleableDoubleProperty(initialValue) {
+
+            @Override
+            public Object getBean() {
+                return bean;
+            }
+
+            @Override
+            public String getName() {
+                return name;
+            }
+
+            @Override
+            public CssMetaData<? extends Styleable, Number> getCssMetaData() {
+                return cssMetaData;
+            }
+
+        };
+    }
+
+    /**
+     * Creates a {@link StyleableObjectProperty} with the specified arguments.
+     * 
+     * @param bean
+     *            the {@link Property#getBean() bean} the created property belongs to
+     * @param name
+     *            the property's {@link Property#getName() name}
+     * @param initialValue
+     *            the property's initial value
+     * @param cssMetaData
+     *            the {@link CssMetaData} for the created property
+     * @return a {@link StyleableObjectProperty}
+     */
+    private static <T> StyleableObjectProperty<T> createStylableObjectProperty(
+            Object bean, String name, T initialValue, CssMetaData<? extends Styleable, T> cssMetaData) {
+
+        return new StyleableObjectProperty<T>(initialValue) {
+
+            @Override
+            public Object getBean() {
+                return bean;
+            }
+
+            @Override
+            public String getName() {
+                return name;
+            }
+
+            @Override
+            public CssMetaData<? extends Styleable, T> getCssMetaData() {
+                return cssMetaData;
+            }
+
+        };
+    }
+
+    /**
+     * Creates an instance of {@link CssMetaData} with the specified arguments.
+     * 
+     * @param getProperty
+     *            a function from the {@link Styleable} which owns the styled property to the property styled by the
+     *            returned {@code CssMetaData}
+     * @param cssPropertyName
+     *            the name by which the styled property is referenced in CSS files
+     * @param styleConverter
+     *            the {@link StyleConverter} used to convert the CSS parsed value to a Java object
+     * @return an instance of {@link CssMetaData}
+     */
+    private static <S extends Styleable, T> CssMetaData<S, T> createCssMetaData(
+            Function<S, Property<T>> getProperty, String cssPropertyName, StyleConverter<?, T> styleConverter) {
+
+        return new CssMetaData<S, T>(cssPropertyName, styleConverter) {
+
+            @Override
+            public boolean isSettable(S styleable) {
+                final Property<T> property = getProperty.apply(styleable);
+                return property != null && !property.isBound();
+            }
+
+            @Override
+            @SuppressWarnings("unchecked")
+            public StyleableProperty<T> getStyleableProperty(S styleable) {
+                return (StyleableProperty<T>) getProperty.apply(styleable);
+            }
+        };
+    }
+
+    /**
+     * The class which holds this control's {@link CssMetaData} for the different {@link StyleableProperty
+     * StyleableProperties}.
+     */
+    @SuppressWarnings("javadoc")
+    private static class Css {
+
+        public static final CssMetaData<SnapshotView, Boundary> SELECTION_AREA_BOUNDARY =
+                createCssMetaData(
+                        snapshotView -> snapshotView.selectionAreaBoundary,
+                        "-fx-selection-area-boundary", //$NON-NLS-1$
+                        new EnumConverter<>(Boundary.class));
+
+        public static final CssMetaData<SnapshotView, Boundary> UNSELECTED_AREA_BOUNDARY =
+                createCssMetaData(
+                        snapshotView -> snapshotView.unselectedAreaBoundary,
+                        "-fx-unselected-area-boundary", //$NON-NLS-1$
+                        new EnumConverter<>(Boundary.class));
+
+        public static final CssMetaData<SnapshotView, Paint> SELECTION_BORDER_PAINT =
+                createCssMetaData(
+                        snapshotView -> snapshotView.selectionBorderPaint,
+                        "-fx-selection-border-paint", //$NON-NLS-1$
+                        PaintConverter.getInstance());
+
+        public static final CssMetaData<SnapshotView, Number> SELECTION_BORDER_WIDTH =
+                createCssMetaData(
+                        snapshotView -> snapshotView.selectionBorderWidth,
+                        "-fx-selection-border-width", //$NON-NLS-1$
+                        SizeConverter.getInstance());
+
+        public static final CssMetaData<SnapshotView, Paint> SELECTION_AREA_FILL =
+                createCssMetaData(
+                        snapshotView -> snapshotView.selectionAreaFill,
+                        "-fx-selection-area-fill", //$NON-NLS-1$
+                        PaintConverter.getInstance());
+
+        public static final CssMetaData<SnapshotView, Paint> UNSELECTED_AREA_FILL =
+                createCssMetaData(
+                        snapshotView -> snapshotView.unselectedAreaFill,
+                        "-fx-unselected-area-fill", //$NON-NLS-1$
+                        PaintConverter.getInstance());
+
+        /**
+         * The {@link CssMetaData} associated with this class, which includes the {@code CssMetaData} of its super
+         * classes.
+         */
+        public static final List<CssMetaData<? extends Styleable, ?>> CSS_META_DATA;
+
+        static {
+            final List<CssMetaData<? extends Styleable, ?>> styleables = new ArrayList<>(Control.getClassCssMetaData());
+            styleables.add(SELECTION_AREA_BOUNDARY);
+            styleables.add(UNSELECTED_AREA_BOUNDARY);
+            styleables.add(SELECTION_BORDER_PAINT);
+            styleables.add(SELECTION_BORDER_WIDTH);
+            styleables.add(SELECTION_AREA_FILL);
+            styleables.add(UNSELECTED_AREA_FILL);
+            CSS_META_DATA = Collections.unmodifiableList(styleables);
+        }
+    }
+
+    /**
+     * @return the {@link CssMetaData} associated with this class, which includes the {@code CssMetaData} of its super
+     *         classes
+     */
+    public static List<CssMetaData<? extends Styleable, ?>> getClassCssMetaData() {
+        return Css.CSS_META_DATA;
+    }
+
+    @Override
+    public List<CssMetaData<? extends Styleable, ?>> getControlCssMetaData() {
+        return getClassCssMetaData();
+    }
+
+    @Override
+    protected Skin<?> createDefaultSkin() {
+        Consumer<Boolean> setSelectionChanging = changing -> selectionChanging.set(changing);
+        return new SnapshotViewSkin(this, setSelectionChanging);
+    }
+
+    /* ************************************************************************
+     *                                                                         * 
+     * Property Access                                                         * 
+     *                                                                         * 
+     **************************************************************************/
+
+    // NODE
+
+    /**
+     * The {@link Node} which will be displayed in the center of this control.
+     * <p>
+     * The node's {@link Node#boundsInParentProperty() boundsInParent} show its relative position inside this control.
+     * Since the {@link #selectionProperty() selection} property also uses this control as its reference coordinate
+     * system, the bounds can be used to compute which area of the node is selected.
+     * <p>
+     * If this control or the node behaves strangely when resized, try embedding the original node in a {@link Pane} and
+     * setting the pane here.
+     * 
+     * @return the property holding the displayed node
+     */
+    public final ObjectProperty<Node> nodeProperty() {
+        return node;
+    }
+
+    /**
+     * @return the displayed node
+     * @see #nodeProperty()
+     */
+    public final Node getNode() {
+        return nodeProperty().get();
+    }
+
+    /**
+     * @param node
+     *            the node to display
+     * @see #nodeProperty()
+     */
+    public final void setNode(Node node) {
+        nodeProperty().set(node);
+    }
+
+    // SELECTION
+
+    /**
+     * The current selection as a {@link Rectangle2D}. As such an instance is immutable a new one must be set to chane
+     * the selection.
+     * <p>
+     * The rectangle's coordinates are interpreted relative to this control. The top left corner is the origin (0, 0)
+     * and the lower right corner is ({@link #widthProperty() width}, {@link #heightProperty() height}). It is
+     * guaranteed that the selection always lies within these bounds. If the control is resized, so is the selection. If
+     * a selection which violates these bounds is set, an {@link IllegalArgumentException} is thrown.
+     * <p>
+     * The same is true if the {@link #selectionAreaBoundaryProperty() selectionAreaBoundary} is set to {@code NODE} but
+     * with the stricter condition that the selection must lie within the {@link #nodeProperty() node}'s
+     * {@link Node#boundsInParentProperty() boundsInParent}.
+     * <p>
+     * If the selection ratio is {@link #selectionRatioFixedProperty() fixed}, any new selection must have the
+     * {@link #fixedSelectionRatioProperty() fixedSelectionRatio}. Otherwise, an {@code IllegalArgumentException} is
+     * thrown.
+     * <p>
+     * An {@code IllegalArgumentException} is also thrown if not all of the selection's values (e.g. width and height)
+     * are finite.
+     * <p>
+     * The selection might be {@code null} or {@link Rectangle2D#EMPTY} in which case no selection is displayed and
+     * {@link #hasSelectionProperty() hasSelection} is {@code false}.
+     * 
+     * @return the property holding the current selection
+     * @see #hasSelectionProperty()
+     */
+    public final ObjectProperty<Rectangle2D> selectionProperty() {
+        return selection;
+    }
+
+    /**
+     * @return the current selection
+     * @see #selectionProperty()
+     */
+    public final Rectangle2D getSelection() {
+        return selectionProperty().get();
+    }
+
+    /**
+     * @param selection
+     *            the new selection
+     * @throws IllegalArgumentException
+     *             if the selection is out of the bounds defined by the {@link #selectionAreaBoundaryProperty()
+     *             selectionAreaBoundary} or the selection ratio is {@link #selectionRatioFixedProperty() fixed} and the
+     *             new selection does not have the {@link #fixedSelectionRatioProperty() fixedSelectionRatio}.
+     * @see #selectionProperty()
+     */
+    public final void setSelection(Rectangle2D selection) {
+        selectionProperty().set(selection);
+    }
+
+    /**
+     * Creates a new {@link Rectangle2D} from the specified arguments and sets it as the new
+     * {@link #selectionProperty() selection}. It will have ({@code upperLeftX}, {@code upperLeftY}) as its upper left
+     * point and span {@code width} to the right and {@code height} down.
+     * 
+     * @param upperLeftX
+     *            the x coordinate of the selection's upper left point
+     * @param upperLeftY
+     *            the y coordinate of the selection's upper left point
+     * @param width
+     *            the selection's width
+     * @param height
+     *            the selection's height
+     * @throws IllegalArgumentException
+     *             if the selection is out of the bounds defined by the {@link #selectionAreaBoundaryProperty()
+     *             selectionAreaBoundary} or the selection ratio is {@link #selectionRatioFixedProperty() fixed} and the
+     *             new selection does not have the {@link #fixedSelectionRatioProperty() fixedSelectionRatio}.
+     * @see #selectionProperty()
+     * 
+     */
+    public final void setSelection(double upperLeftX, double upperLeftY, double width, double height) {
+        selectionProperty().set(new Rectangle2D(upperLeftX, upperLeftY, width, height));
+    }
+
+    /**
+     * Indicates whether there currently is a selection. This will be {@code false} if the {@link #selectionProperty()
+     * selection} property holds {@code null} or {@link Rectangle2D#EMPTY} .
+     * 
+     * @return a property indicating whether there currently is a selection
+     */
+    public final ReadOnlyBooleanProperty hasSelectionProperty() {
+        return hasSelection;
+    }
+
+    /**
+     * @return whether there currently is a selection
+     * @see #hasSelectionProperty()
+     */
+    public final boolean hasSelection() {
+        return hasSelectionProperty().get();
+    }
+
+    /**
+     * Indicates whether the selection is currently active. Only an active selection will be displayed by the control.
+     * <p>
+     * See {@link #selectionActivityManagedProperty() selectionActivityManaged} for documentation on how this property
+     * might be changed by this control.
+     * 
+     * @return the property indicating whether the selection is active
+     */
+    public final BooleanProperty selectionActiveProperty() {
+        return selectionActive;
+    }
+
+    /**
+     * @return whether the selection is active
+     * @see #selectionActiveProperty()
+     */
+    public final boolean isSelectionActive() {
+        return selectionActiveProperty().get();
+    }
+
+    /**
+     * @param selectionActive
+     *            the new selection active status
+     * @see #selectionActiveProperty()
+     */
+    public final void setSelectionActive(boolean selectionActive) {
+        selectionActiveProperty().set(selectionActive);
+    }
+
+    /**
+     * Indicates whether the {@link #selectionProperty() selection} is currently changing due to user interaction with
+     * the control. It will be set to {@code true} when changing the selection begins and set to {@code false} when it
+     * ends.
+     * <p>
+     * If a selection is set by the code using this control (e.g. by calling {@link #setSelection(Rectangle2D)
+     * setSelection}) this property does not change its value.
+     * 
+     * @return a property indicating whether the selection is changing by user interaction
+     */
+    public final ReadOnlyBooleanProperty selectionChangingProperty() {
+        return selectionChanging;
+    }
+
+    /**
+     * @return whether the selection is changing by user interaction
+     * @see #selectionChangingProperty()
+     */
+    public final boolean isSelectionChanging() {
+        return selectionChangingProperty().get();
+    }
+
+    /**
+     * Indicates whether the ratio of the {@link #selectionProperty() selection} is fixed.
+     * <p>
+     * By default this property is {@code false} and the user interacting with this control can make arbitrary
+     * selections with any ratio of width to height. If it is {@code true}, the user is limited to making selections
+     * with the ratio defined by the {@link #fixedSelectionRatioProperty() fixedSelectionRatio} property. If the ratio
+     * is fixed and a selection with a different ratio is set, an {@link IllegalArgumentException} is thrown.
+     * <p>
+     * If a selection exists and this property is set to {@code true}, the selection is immediately resized to the
+     * currently set ratio.
+     * 
+     * @defaultValue {@code false}
+     * @return the property indicating whether the selection ratio is fixed
+     */
+    public final BooleanProperty selectionRatioFixedProperty() {
+        return selectionRatioFixed;
+    }
+
+    /**
+     * @return whether the selection ratio is fixed
+     * @see #selectionRatioFixedProperty()
+     */
+    public final boolean isSelectionRatioFixed() {
+        return selectionRatioFixedProperty().get();
+    }
+
+    /**
+     * @param selectionRatioFixed
+     *            whether the selection ratio will be fixed
+     * @see #selectionRatioFixedProperty()
+     */
+    public final void setSelectionRatioFixed(boolean selectionRatioFixed) {
+        selectionRatioFixedProperty().set(selectionRatioFixed);
+    }
+
+    /**
+     * The value to which the selection ratio is fixed. The ratio is defined as {@code width / height} and its value
+     * must be strictly positive.
+     * <p>
+     * If {@link #selectionRatioFixedProperty() selectionRatioFixed} is {@code true}, this ratio will be upheld by all
+     * changes made by user interaction with this control. If the ratio is fixed and a selection is set by code (e.g. by
+     * calling {@link #setSelection(Rectangle2D) setSelection}), this ratio is checked and if violated an
+     * {@link IllegalArgumentException} is thrown.
+     * <p>
+     * If a selection exists and {@code selectionRatioFixed} is set to {@code true}, the selection is immediately
+     * resized to this ratio. Similarly, if a selection exists and its ratio is fixed, setting a new value resizes the
+     * selection to the new ratio.
+     * 
+     * @defaultValue 1.0
+     * @return a property containing the fixed selection ratio
+     */
+    public final DoubleProperty fixedSelectionRatioProperty() {
+        return fixedSelectionRatio;
+    }
+
+    /**
+     * @return the fixedSelectionRatio, which will always be a strictly positive value
+     * @see #fixedSelectionRatioProperty()
+     */
+    public final double getFixedSelectionRatio() {
+        return fixedSelectionRatioProperty().get();
+    }
+
+    /**
+     * @param fixedSelectionRatio
+     *            the fixed selection ratio to set
+     * @throws IllegalArgumentException
+     *             if {@code fixedSelectionRatio} is not strictly positive
+     * @see #fixedSelectionRatioProperty()
+     */
+    public final void setFixedSelectionRatio(double fixedSelectionRatio) {
+        fixedSelectionRatioProperty().set(fixedSelectionRatio);
+    }
+
+    // META
+
+    /**
+     * Indicates which {@link Boundary} is set for the area the user can select.
+     * <p>
+     * By default the user can select any area of the control. If this should be limited to the area over the displayed
+     * node instead, this property can be set to {@link Boundary#NODE NODE}. If the value is changed from
+     * {@code CONTROL} to {@code NODE} a possibly existing selection is resized accordingly.
+     * <p>
+     * If the boundary is set to {@code NODE}, this is also respected when a new {@link #selectionProperty() selection}
+     * is set. This means the condition for the new selection's coordinates is made stricter and setting a selection out
+     * of the node's bounds (instead of only out of the control's bounds) throws an {@link IllegalArgumentException}.
+     * <p>
+     * Note that this does <b>not</b> change the reference coordinate system! The selection's coordinates are still
+     * interpreted relative to the {@link #nodeProperty() node}'s {@link Node#boundsInParentProperty() boundsInParent}.
+     * 
+     * @defaultValue {@link Boundary#CONTROL CONTROL}
+     * @return the property indicating the {@link Boundary} for the area the user can select
+     */
+    public final ObjectProperty<Boundary> selectionAreaBoundaryProperty() {
+        return selectionAreaBoundary;
+    }
+
+    /**
+     * @return the {@link Boundary} for the area the user can select
+     */
+    public final Boundary getSelectionAreaBoundary() {
+        return selectionAreaBoundaryProperty().get();
+    }
+
+    /**
+     * @param selectionAreaBoundary
+     *            the new {@link Boundary} for the area the user can select
+     */
+    public final void setSelectionAreaBoundary(Boundary selectionAreaBoundary) {
+        selectionAreaBoundaryProperty().set(selectionAreaBoundary);
+    }
+
+    /**
+     * Indicates whether the value of the {@link #selectionActiveProperty() selectionActive} property is managed by this
+     * control.
+     * <p>
+     * If this property is set to {@code true} (which is the default) this control will update the
+     * {@code selectionActive} property immediately after a new selection is set: if the new selection is {@code null}
+     * or {@link Rectangle2D#EMPTY}, it will be set to {@code false}; otherwise to {@code true}.
+     * <p>
+     * If this property is {@code false} this control will never change {@code selectionActive}'s value. In this case it
+     * must be managed by the using code but it is possible to unidirectionally bind it to another property without this
+     * control interfering.
+     * 
+     * @defaultValue {@code true}
+     * @return the property indicating whether the value of the {@link #selectionActiveProperty() selectionActive}
+     *         property is managed by this control
+     */
+    public final BooleanProperty selectionActivityManagedProperty() {
+        return selectionActivityManaged;
+    }
+
+    /**
+     * @return whether the selection activity is managed by this control
+     * @see #selectionActivityManagedProperty()
+     */
+    public final boolean isSelectionActivityManaged() {
+        return selectionActivityManagedProperty().get();
+    }
+
+    /**
+     * @param selectionActivityManaged
+     *            whether the selection activity will be managed by this control
+     * @see #selectionActivityManagedProperty()
+     */
+    public final void setSelectionActivityManaged(boolean selectionActivityManaged) {
+        selectionActivityManagedProperty().set(selectionActivityManaged);
+    }
+
+    /**
+     * Indicates whether the overlay which displays the selection is mouse transparent.
+     * <p>
+     * By default all mouse events are captured by this control and used to interact with the selection. If this
+     * property is set to {@code true}, this behavior changes and the user is able to interact with the displayed
+     * {@link #nodeProperty() node}.
+     * 
+     * @defaultValue {@code false}
+     * @return the property indicating whether the selection is mouse transparent
+     */
+    public final BooleanProperty selectionMouseTransparentProperty() {
+        return selectionMouseTransparent;
+    }
+
+    /**
+     * @return whether the selection is mouse transparent
+     * @see #selectionMouseTransparentProperty()
+     */
+    public final boolean isSelectionMouseTransparent() {
+        return selectionMouseTransparentProperty().get();
+    }
+
+    /**
+     * @param selectionMouseTransparent
+     *            whether the selection will be mouse transparent
+     * @see #selectionMouseTransparentProperty()
+     */
+    public final void setSelectionMouseTransparent(boolean selectionMouseTransparent) {
+        selectionMouseTransparentProperty().set(selectionMouseTransparent);
+    }
+
+    // VISUALIZATION
+
+    /**
+     * Indicates which {@link Boundary} is set for the visualization of the unselected area (i.e. the area outside of
+     * the selection rectangle).
+     * <p>
+     * If it is set to {@link Boundary#CONTROL CONTROL} (which is the default), the unselected area covers the whole
+     * control.
+     * <p>
+     * If it is set to {@link Boundary#NODE NODE}, the area only covers the displayed {@link #nodeProperty() node}. In
+     * most cases this only makes sense if the {@link #selectionAreaBoundaryProperty() selectionAreaBoundary} is also
+     * set to {@code NODE}.
+     * 
+     * @defaultValue {@link Boundary#CONTROL}
+     * @return the property defining the {@link Boundary} of the unselected area
+     */
+    public final ObjectProperty<Boundary> unselectedAreaBoundaryProperty() {
+        return unselectedAreaBoundary;
+    }
+
+    /**
+     * @return the {@link Boundary} for the unselected area
+     * @see #unselectedAreaBoundaryProperty()
+     */
+    public final Boundary getUnselectedAreaBoundary() {
+        return unselectedAreaBoundaryProperty().get();
+    }
+
+    /**
+     * @param unselectedAreaBoundary
+     *            the new {@link Boundary} for the unselected area
+     * @see #unselectedAreaBoundaryProperty()
+     */
+    public final void setUnselectedAreaBoundary(Boundary unselectedAreaBoundary) {
+        unselectedAreaBoundaryProperty().set(unselectedAreaBoundary);
+    }
+
+    /**
+     * Determines the visualization of the selection's border.
+     * 
+     * @defaultValue {@link Color#WHITESMOKE}
+     * @return the property holding the {@link Paint} of the selection border
+     * @see #selectionBorderWidthProperty()
+     */
+    public final ObjectProperty<Paint> selectionBorderPaintProperty() {
+        return selectionBorderPaint;
+    }
+
+    /**
+     * @return the {@link Paint} of the selection border
+     * @see #selectionBorderPaintProperty()
+     */
+    public final Paint getSelectionBorderPaint() {
+        return selectionBorderPaintProperty().get();
+    }
+
+    /**
+     * @param selectionBorderPaint
+     *            the new {@link Paint} of the selection border
+     * @see #selectionBorderPaintProperty()
+     */
+    public final void setSelectionBorderPaint(Paint selectionBorderPaint) {
+        selectionBorderPaintProperty().set(selectionBorderPaint);
+    }
+
+    /**
+     * Determines the width of the selection's border. The border is always painted to the outside of the selected area,
+     * i.e. the selected area is never covered by the border.
+     * 
+     * @defaultValue 2.5
+     * @return the property defining the selection border's width
+     * @see #selectionBorderPaintProperty()
+     * @see javafx.scene.shape.Shape#strokeWidthProperty() Shape.strokeWidthProperty()
+     */
+    public final DoubleProperty selectionBorderWidthProperty() {
+        return selectionBorderWidth;
+    }
+
+    /**
+     * @return the selection border width
+     * @see #selectionBorderWidthProperty()
+     */
+    public final double getSelectionBorderWidth() {
+        return selectionBorderWidthProperty().get();
+    }
+
+    /**
+     * @param selectionBorderWidth
+     *            the selection border width to set
+     * @see #selectionBorderWidthProperty()
+     */
+    public final void setSelectionBorderWidth(double selectionBorderWidth) {
+        selectionBorderWidthProperty().set(selectionBorderWidth);
+    }
+
+    /**
+     * Determines the visualization of the selected area.
+     * 
+     * @defaultValue {@link Color#TRANSPARENT}
+     * @return the property holding the {@link Paint} of the selected area
+     */
+    public final ObjectProperty<Paint> selectionAreaFillProperty() {
+        return selectionAreaFill;
+    }
+
+    /**
+     * @return the {@link Paint} of the selected area
+     * @see #selectionAreaFillProperty()
+     */
+    public final Paint getSelectionAreaFill() {
+        return selectionAreaFillProperty().get();
+    }
+
+    /**
+     * @param selectionAreaFill
+     *            the new {@link Paint} of the selected area
+     * @see #selectionAreaFillProperty()
+     */
+    public final void setSelectionAreaFill(Paint selectionAreaFill) {
+        selectionAreaFillProperty().set(selectionAreaFill);
+    }
+
+    /**
+     * Determines the visualization of the area outside of the selection.
+     * 
+     * @defaultValue {@link Color#BLACK black} with {@link Color#getOpacity() opacity} 0.5
+     * @return the property holding the {@link Paint} of the area outside of the selection
+     */
+    public final ObjectProperty<Paint> unselectedAreaFillProperty() {
+        return unselectedAreaFill;
+    }
+
+    /**
+     * @return the {@link Paint} of the area outside of the selection
+     * @see #unselectedAreaFillProperty()
+     */
+    public final Paint getUnselectedAreaFill() {
+        return unselectedAreaFillProperty().get();
+    }
+
+    /**
+     * @param unselectedAreaFill
+     *            the new {@link Paint} of the area outside of the selection
+     * @see #unselectedAreaFillProperty()
+     */
+    public final void setUnselectedAreaFill(Paint unselectedAreaFill) {
+        unselectedAreaFillProperty().set(unselectedAreaFill);
+    }
+
+    /* ************************************************************************
+     *                                                                         *
+     * Inner Classes                                                           *
+     *                                                                         *
+     **************************************************************************/
+
+    /**
+     * The {@link SnapshotView#selectionAreaBoundaryProperty() selectionArea}, in which the user can create a selection,
+     * and the {@link SnapshotView#unselectedAreaBoundaryProperty() unselectedArea}, in which the unselected area is
+     * visualized, are limited to a certain area of the control. This area's boundary is represented by this enum.
+     *
+     */
+    public static enum Boundary {
+
+        /**
+         * The boundary is this control's bound.
+         */
+        CONTROL,
+
+        /**
+         * The boundary is the displayed node's bound.
+         */
+        NODE,
+
+    }
+
+    /**
+     * Updates the size of the {@link SnapshotView#selectionProperty() selection} whenever necessary. This is the case
+     * if the {@link SnapshotView#selectionAreaBoundaryProperty() selectionAreaBoundary} is set to
+     * {@link Boundary#CONTROL CONTROL} and the control is resized or when it is set to {@link Boundary#NODE NODE} and
+     * the node is changed or resized.
+     *
+     */
+    private class SelectionSizeUpdater {
+
+        /*
+         * If the 'selectionAreaBoundary' is set to 'CONTROL', the selection is only updated when the control changes
+         * its width or height. If it is set to 'NODE', the selection is resized whenever the node or its
+         * 'boundsInParent' change.
+         * For both cases methods exist which resize the selection. The listeners which call those methods are only
+         * added to the corresponding properties when the matching boundary is selected.
+         */
+
+        // CONTROL
+
+        /**
+         * Calls {@link #resizeSelectionToNewControlWidth(ObservableValue, Number, Number)
+         * updateSelectionToNewControlWidth} whenever the control's width changes.
+         */
+        private final ChangeListener<Number> resizeSelectionToNewControlWidthListener;
+
+        /**
+         * Calls {@link #resizeSelectionToNewControlHeight(ObservableValue, Number, Number)
+         * updateSelectionToNewControlWidth} whenever the control's height changes.
+         */
+        private final ChangeListener<Number> resizeSelectionToNewControlHeightListener;
+
+        // NODE
+
+        /**
+         * Calls {@link #updateSelectionToNewNode(ObservableValue, Node, Node) updateSelectionToNewNode} whenever a new
+         * {@link SnapshotView#nodeProperty() node} is set.
+         */
+        private final ChangeListener<Node> updateSelectionToNodeListener;
+
+        /**
+         * Calls {@link #resizeSelectionToNewNodeBounds(ObservableValue, Bounds, Bounds) updateSelectionToNewNodeBounds}
+         * whenever the node's {@link Node#boundsInParentProperty() boundsInParent} change.
+         */
+        private final ChangeListener<Bounds> resizeSelectionToNewNodeBoundsListener;
+
+        // CONSTRUCTION
+
+        /**
+         * Creates a new selection size updater.
+         */
+        public SelectionSizeUpdater() {
+            // create listeners which point to methods
+            resizeSelectionToNewControlWidthListener = this::resizeSelectionToNewControlWidth;
+            resizeSelectionToNewControlHeightListener = this::resizeSelectionToNewControlHeight;
+            updateSelectionToNodeListener = this::updateSelectionToNewNode;
+            resizeSelectionToNewNodeBoundsListener = this::resizeSelectionToNewNodeBounds;
+        }
+
+        // ENABLE RESIZING
+
+        /**
+         * Enables resizing of the control.
+         */
+        public void enableResizing() {
+            // only resize if the selection is not null
+            enableResizingForBoundary(getSelectionAreaBoundary());
+            selectionAreaBoundary.addListener((o, oldBoundary, newBoundary) -> enableResizingForBoundary(newBoundary));
+        }
+
+        /**
+         * Enables resizing for the specified boundary.
+         * 
+         * @param boundary
+         *            the {@link Boundary} for which the control will be resized.
+         */
+        private void enableResizingForBoundary(Boundary boundary) {
+            switch (boundary) {
+            case CONTROL:
+                enableResizingForControl();
+                break;
+            case NODE:
+                enableResizingForNode();
+                break;
+            default:
+                throw new IllegalArgumentException("The boundary '" + boundary + "' is not fully implemented yet."); //$NON-NLS-1$ //$NON-NLS-2$
+            }
+        }
+
+        /**
+         * Enables resizing if the {@link SnapshotView#selectionAreaBoundary selectionAreaBoundary} is
+         * {@link Boundary#CONTROL CONTROL}.
+         */
+        private void enableResizingForControl() {
+            // remove listeners for node and its bounds
+            node.removeListener(updateSelectionToNodeListener);
+            if (getNode() != null) {
+                getNode().boundsInParentProperty().removeListener(resizeSelectionToNewNodeBoundsListener);
+            }
+
+            // add listener for the control's size
+            widthProperty().addListener(resizeSelectionToNewControlWidthListener);
+            heightProperty().addListener(resizeSelectionToNewControlHeightListener);
+
+            resizeSelectionFromNodeToControl();
+        }
+
+        /**
+         * Enables resizing if the {@link SnapshotView#selectionAreaBoundary selectionAreaBoundary} is
+         * {@link Boundary#NODE NODE}.
+         */
+        private void enableResizingForNode() {
+            // remove listeners for the control's size
+            widthProperty().removeListener(resizeSelectionToNewControlWidthListener);
+            heightProperty().removeListener(resizeSelectionToNewControlHeightListener);
+
+            // add listener for the node's bounds and for new nodes
+            if (getNode() != null) {
+                getNode().boundsInParentProperty().addListener(resizeSelectionToNewNodeBoundsListener);
+            }
+            node.addListener(updateSelectionToNodeListener);
+
+            resizeSelectionFromControlToNode();
+        }
+
+        // RESIZE TO CONTROL
+
+        /**
+         * Resizes the current {@link SnapshotView#selectionProperty() selection} from the node's to the control's
+         * bounds.
+         */
+        private void resizeSelectionFromNodeToControl() {
+            if (getNode() == null) {
+                setSelection(null);
+            } else {
+                // transform the selection from the control's to the node's bounds
+                Rectangle2D controlBounds = new Rectangle2D(0, 0, getWidth(), getHeight());
+                Rectangle2D nodeBounds = Rectangles2D.fromBounds(getNode().getBoundsInParent());
+                resizeSelectionToNewBounds(nodeBounds, controlBounds);
+            }
+        }
+
+        /**
+         * Resizes the current {@link SnapshotView#selectionProperty() selection} from the control's specified old width
+         * to its specified new width.
+         * <p>
+         * Designed to be used as a lambda method reference.
+         * 
+         * @param o
+         *            the {@link ObservableValue} which changed its value
+         * @param oldWidth
+         *            the control's old width
+         * @param newWidth
+         *            the control's new width
+         */
+        private void resizeSelectionToNewControlWidth(
+                @SuppressWarnings("unused") ObservableValue<? extends Number> o, Number oldWidth, Number newWidth) {
+
+            Rectangle2D oldBounds = new Rectangle2D(0, 0, oldWidth.doubleValue(), getHeight());
+            Rectangle2D newBounds = new Rectangle2D(0, 0, newWidth.doubleValue(), getHeight());
+            resizeSelectionToNewBounds(oldBounds, newBounds);
+        }
+
+        /**
+         * Resizes the current {@link SnapshotView#selectionProperty() selection} from the control's specified old
+         * height to its specified new height.
+         * <p>
+         * Designed to be used as a lambda method reference.
+         * 
+         * @param o
+         *            the {@link ObservableValue} which changed its value
+         * @param oldHeight
+         *            the control's old height
+         * @param newHeight
+         *            the control's new height
+         */
+        private void resizeSelectionToNewControlHeight(
+                @SuppressWarnings("unused") ObservableValue<? extends Number> o, Number oldHeight, Number newHeight) {
+
+            Rectangle2D oldBounds = new Rectangle2D(0, 0, getWidth(), oldHeight.doubleValue());
+            Rectangle2D newBounds = new Rectangle2D(0, 0, getWidth(), newHeight.doubleValue());
+            resizeSelectionToNewBounds(oldBounds, newBounds);
+        }
+
+        // RESIZE TO NODE
+
+        /**
+         * Resizes the current {@link SnapshotView#selectionProperty() selection} from the control's to the node's
+         * bounds
+         */
+        private void resizeSelectionFromControlToNode() {
+            if (getNode() == null) {
+                setSelection(null);
+            } else {
+                // transform the selection from the control's to the node's bounds
+                Rectangle2D controlBounds = new Rectangle2D(0, 0, getWidth(), getHeight());
+                Rectangle2D nodeBounds = Rectangles2D.fromBounds(getNode().getBoundsInParent());
+                resizeSelectionToNewBounds(controlBounds, nodeBounds);
+            }
+        }
+
+        /**
+         * Moves the {@link #resizeSelectionToNewNodeBoundsListener} from the specified old to the specified new node's
+         * {@link Node#boundsInParentProperty() boundsInParent} property and resizes the current
+         * {@link SnapshotView#selectionProperty() selection} from the old to the new node's bounds.
+         * <p>
+         * Designed to be used as a lambda method reference.
+         * 
+         * @param o
+         *            the {@link ObservableValue} which changed its value
+         * @param oldNode
+         *            the old node
+         * @param newNode
+         *            the new node
+         */
+        private void updateSelectionToNewNode(
+                @SuppressWarnings("unused") ObservableValue<? extends Node> o, Node oldNode, Node newNode) {
+
+            // move the bounds listener from the old to the new node
+            if (oldNode != null) {
+                oldNode.boundsInParentProperty().removeListener(resizeSelectionToNewNodeBoundsListener);
+            }
+            if (newNode != null) {
+                newNode.boundsInParentProperty().addListener(resizeSelectionToNewNodeBoundsListener);
+            }
+
+            // update selection
+            if (oldNode == null || newNode == null) {
+                // if one of the nodes is null, set no selection
+                setSelection(null);
+            } else {
+                // transform the current selection
+                resizeSelectionToNewNodeBounds(null, oldNode.getBoundsInParent(), newNode.getBoundsInParent());
+            }
+        }
+
+        /**
+         * Resizes the current {@link SnapshotView#selectionProperty() selection} from the specified old to the
+         * specified new bounds of the {@link SnapshotView#nodeProperty() node}.
+         * 
+         * @param o
+         *            the {@link ObservableValue} which changed its value
+         * @param oldBounds
+         *            the node's old bounds
+         * @param newBounds
+         *            the node's new bounds
+         */
+        private void resizeSelectionToNewNodeBounds(
+                @SuppressWarnings("unused") ObservableValue<? extends Bounds> o, Bounds oldBounds, Bounds newBounds) {
+
+            resizeSelectionToNewBounds(Rectangles2D.fromBounds(oldBounds), Rectangles2D.fromBounds(newBounds));
+        }
+
+        // GENERAL RESIZING
+
+        /**
+         * If this control {@link SnapshotView#hasSelection() has a selection} it is resized from the specified old to
+         * the specified new bounds.
+         * 
+         * @param oldBounds
+         *            the {@link SnapshotView#selectionProperty() selection}'s old bounds as a {@link Rectangle2D}
+         * @param newBounds
+         *            the {@link SnapshotView#selectionProperty() selection}'s new bounds as a {@link Rectangle2D}
+         */
+        private void resizeSelectionToNewBounds(Rectangle2D oldBounds, Rectangle2D newBounds) {
+            if (!hasSelection()) {
+                return;
+            }
+
+            Rectangle2D newSelection = transformSelectionToNewBounds(getSelection(), oldBounds, newBounds);
+            if (isSelectionValid(newSelection)) {
+                setSelection(newSelection);
+            } else {
+                setSelection(null);
+            }
+        }
+
+        /**
+         * Returns a new selection which is a transformation of the specified old selection. The transformation is such
+         * that the new selection's "relative position" in the specified new bounds is the same as the old selection's
+         * relative position in the specified old bounds.
+         * <p>
+         * Here, "relative position" is a representation of the selection where the coordinates of its upper left point
+         * and its width and height are expressed in a percentage of its bounds. Those percentages are the same for
+         * "old selection in old bounds" and "returned selection in new bounds"
+         * 
+         * @param oldSelection
+         *            the selection to be transformed as a {@link Rectangle2D}
+         * @param oldBounds
+         *            the {@code oldSelection}'s old bounds as a {@link Rectangle2D}
+         * @param newBounds
+         *            the {@code oldSelection}'s new bounds as a {@link Rectangle2D}
+         * @return s {@link Rectangle2D} which is the transformation of the old selection to the new bounds
+         */
+        private Rectangle2D transformSelectionToNewBounds(
+                Rectangle2D oldSelection, Rectangle2D oldBounds, Rectangle2D newBounds) {
+
+            Point2D newSelectionCenter = computeNewSelectionCenter(oldSelection, oldBounds, newBounds);
+
+            double widthRatio = newBounds.getWidth() / oldBounds.getWidth();
+            double heightRatio = newBounds.getHeight() / oldBounds.getHeight();
+
+            if (isSelectionRatioFixed()) {
+                double newArea = (oldSelection.getWidth() * widthRatio) * (oldSelection.getHeight() * heightRatio);
+                double ratio = getFixedSelectionRatio();
+                return Rectangles2D.forCenterAndAreaAndRatioWithinBounds(newSelectionCenter, newArea, ratio, newBounds);
+            } else {
+                double newWidth = oldSelection.getWidth() * widthRatio;
+                double newHeight = oldSelection.getHeight() * heightRatio;
+                return Rectangles2D.forCenterAndSize(newSelectionCenter, newWidth, newHeight);
+            }
+        }
+
+        /**
+         * Computes a point with the same relative position in the specified new bounds as the specified old selection's
+         * center point in the specified old bounds. (See
+         * {@link #transformSelectionToNewBounds(Rectangle2D, Rectangle2D, Rectangle2D) transformSelectionToNewBounds}
+         * for a definition of "relative position").
+         * 
+         * @param oldSelection
+         *            the selection whose center point is the base for the returned center point as a
+         *            {@link Rectangle2D}
+         * @param oldBounds
+         *            the bounds of the old selection as a {@link Rectangle2D}
+         * @param newBounds
+         *            the bounds for the new selection as a {@link Rectangle2D}
+         * @return a {@link Point2D} with the same relative position in the new bounds as the old selection's center
+         *         point in the old bounds
+         */
+        private Point2D computeNewSelectionCenter(Rectangle2D oldSelection, Rectangle2D oldBounds, Rectangle2D newBounds) {
+
+            Point2D oldSelectionCenter = Rectangles2D.getCenterPoint(oldSelection);
+            Point2D oldBoundsCenter = Rectangles2D.getCenterPoint(oldBounds);
+            Point2D oldSelectionCenterOffset = oldSelectionCenter.subtract(oldBoundsCenter);
+
+            double widthRatio = newBounds.getWidth() / oldBounds.getWidth();
+            double heightRatio = newBounds.getHeight() / oldBounds.getHeight();
+
+            Point2D newSelectionCenterOffset = new Point2D(
+                    oldSelectionCenterOffset.getX() * widthRatio, oldSelectionCenterOffset.getY() * heightRatio);
+            Point2D newBoundsCenter = Rectangles2D.getCenterPoint(newBounds);
+            Point2D newSelectionCenter = newBoundsCenter.add(newSelectionCenterOffset);
+
+            return newSelectionCenter;
+        }
+
+    }
+
+}
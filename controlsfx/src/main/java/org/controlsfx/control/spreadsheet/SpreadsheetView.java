--- conflicted
+++ resolved
@@ -1,2613 +1,2556 @@
-/**
- * Copyright (c) 2013, 2016 ControlsFX
- * All rights reserved.
- *
- * Redistribution and use in source and binary forms, with or without
- * modification, are permitted provided that the following conditions are met:
- *     * Redistributions of source code must retain the above copyright
- * notice, this list of conditions and the following disclaimer.
- *     * Redistributions in binary form must reproduce the above copyright
- * notice, this list of conditions and the following disclaimer in the
- * documentation and/or other materials provided with the distribution.
- *     * Neither the name of ControlsFX, any associated website, nor the
- * names of its contributors may be used to endorse or promote products
- * derived from this software without specific prior written permission.
- *
- * THIS SOFTWARE IS PROVIDED BY THE COPYRIGHT HOLDERS AND CONTRIBUTORS "AS IS" AND
- * ANY EXPRESS OR IMPLIED WARRANTIES, INCLUDING, BUT NOT LIMITED TO, THE IMPLIED
- * WARRANTIES OF MERCHANTABILITY AND FITNESS FOR A PARTICULAR PURPOSE ARE
- * DISCLAIMED. IN NO EVENT SHALL CONTROLSFX BE LIABLE FOR ANY
- * DIRECT, INDIRECT, INCIDENTAL, SPECIAL, EXEMPLARY, OR CONSEQUENTIAL DAMAGES
- * (INCLUDING, BUT NOT LIMITED TO, PROCUREMENT OF SUBSTITUTE GOODS OR SERVICES;
- * LOSS OF USE, DATA, OR PROFITS; OR BUSINESS INTERRUPTION) HOWEVER CAUSED AND
- * ON ANY THEORY OF LIABILITY, WHETHER IN CONTRACT, STRICT LIABILITY, OR TORT
- * (INCLUDING NEGLIGENCE OR OTHERWISE) ARISING IN ANY WAY OUT OF THE USE OF THIS
- * SOFTWARE, EVEN IF ADVISED OF THE POSSIBILITY OF SUCH DAMAGE.
- */
-package org.controlsfx.control.spreadsheet;
-
-import impl.org.controlsfx.ReflectionUtils;
-import impl.org.controlsfx.spreadsheet.CellView;
-import impl.org.controlsfx.spreadsheet.FocusModelListener;
-import impl.org.controlsfx.spreadsheet.GridViewBehavior;
-import impl.org.controlsfx.spreadsheet.GridViewSkin;
-import impl.org.controlsfx.spreadsheet.RectangleSelection.GridRange;
-import impl.org.controlsfx.spreadsheet.RectangleSelection.SelectionRange;
-import impl.org.controlsfx.spreadsheet.SpreadsheetGridView;
-import impl.org.controlsfx.spreadsheet.SpreadsheetHandle;
-import impl.org.controlsfx.spreadsheet.TableViewSpanSelectionModel;
-<<<<<<< HEAD
-=======
-import java.io.ByteArrayOutputStream;
-import java.io.IOException;
-import java.io.ObjectOutputStream;
-import java.util.ArrayList;
-import java.util.BitSet;
-import java.util.Comparator;
-import java.util.HashMap;
-import java.util.IdentityHashMap;
-import java.util.List;
-import java.util.Map;
-import java.util.Optional;
-import java.util.concurrent.ExecutionException;
-import java.util.concurrent.FutureTask;
-import java.util.function.Predicate;
-import java.util.logging.Level;
-import java.util.logging.Logger;
->>>>>>> f4d14345
-import javafx.application.Platform;
-import javafx.beans.InvalidationListener;
-import javafx.beans.Observable;
-import javafx.beans.property.BooleanProperty;
-import javafx.beans.property.DoubleProperty;
-import javafx.beans.property.ObjectProperty;
-import javafx.beans.property.ReadOnlyBooleanProperty;
-import javafx.beans.property.ReadOnlyObjectProperty;
-import javafx.beans.property.ReadOnlyObjectWrapper;
-import javafx.beans.property.SimpleBooleanProperty;
-import javafx.beans.property.SimpleDoubleProperty;
-import javafx.beans.property.SimpleObjectProperty;
-import javafx.beans.value.ChangeListener;
-import javafx.beans.value.ObservableValue;
-import javafx.beans.value.WeakChangeListener;
-import javafx.collections.FXCollections;
-import javafx.collections.ListChangeListener;
-import javafx.collections.ObservableList;
-import javafx.collections.ObservableMap;
-import javafx.collections.transformation.FilteredList;
-import javafx.collections.transformation.SortedList;
-import javafx.event.ActionEvent;
-import javafx.event.Event;
-import javafx.event.EventHandler;
-import javafx.event.EventType;
-import javafx.event.WeakEventHandler;
-import javafx.geometry.Pos;
-import javafx.scene.Node;
-import javafx.scene.control.ContextMenu;
-import javafx.scene.control.Control;
-import javafx.scene.control.Menu;
-import javafx.scene.control.MenuItem;
-import javafx.scene.control.ScrollBar;
-import javafx.scene.control.SelectionMode;
-import javafx.scene.control.Skin;
-import javafx.scene.control.TableColumn;
-import javafx.scene.control.TablePosition;
-import javafx.scene.control.TableView;
-import javafx.scene.image.Image;
-import javafx.scene.image.ImageView;
-import javafx.scene.input.Clipboard;
-import javafx.scene.input.ClipboardContent;
-import javafx.scene.input.DataFormat;
-import javafx.scene.input.KeyCode;
-import javafx.scene.input.KeyCodeCombination;
-import javafx.scene.input.KeyCombination;
-import javafx.scene.input.KeyEvent;
-import javafx.scene.input.ScrollEvent;
-import javafx.scene.transform.Scale;
-import javafx.stage.WindowEvent;
-import javafx.util.Pair;
-import org.controlsfx.tools.Utils;
-
-import java.io.ByteArrayOutputStream;
-import java.io.IOException;
-import java.io.ObjectOutputStream;
-import java.util.ArrayList;
-import java.util.BitSet;
-import java.util.IdentityHashMap;
-import java.util.List;
-import java.util.Map;
-import java.util.Optional;
-import java.util.concurrent.ExecutionException;
-import java.util.concurrent.FutureTask;
-import java.util.logging.Level;
-import java.util.logging.Logger;
-
-import static impl.org.controlsfx.i18n.Localization.asKey;
-import static impl.org.controlsfx.i18n.Localization.localize;
-
-/**
- * The SpreadsheetView is a control similar to the JavaFX {@link TableView}
- * control but with different functionalities and use cases. The aim is to have
- * a powerful grid where data can be written and retrieved.
- * 
- * <h3>Features</h3>
- * <ul>
- * <li>Cells can span in row and in column.</li>
- * <li>Rows can be fixed to the top of the {@link SpreadsheetView} so that they
- * are always visible on screen.</li>
- * <li>Columns can be fixed to the left of the {@link SpreadsheetView} so that
- * they are always visible on screen.</li>
- * <li>A row header can be switched on in order to display the row number.</li>
- * <li>Rows can be resized just like columns with click &amp; drag.</li>
- * <li>Both row and column header can be visible or invisible.</li>
- * <li>Selection of several cells can be made with a click and drag.</li>
- * <li>A copy/paste context menu is accessible with a right-click. The usual
- * shortcuts are also working.</li>
- * <li>{@link Picker} can be placed above column header or to the side of the
- * row header.</li>
- * <li>Rows and columns can be hidden (like Excel grouping).</li>
- * <li>Zoom in and out in order for the SpreadsheetView to fit on a monitor.</li>
- * <li>Rows can be sorted using a {@link Comparator}.</li>
- * </ul>
- * 
- * <br>
- * 
- * <h3>Fixing Rows and Columns</h3> 
- * <br>
- * You can fix some rows and some columns by right-clicking on their header. A
- * context menu will appear if it's possible to fix them. When fixed, the label
- * header will then be in italic and the background will turn to dark grey.
- * <br>
- * You have also the possibility to fix them manually by adding and removing
- * items from {@link #getFixedRows()} and {@link #getFixedColumns()}. But you
- * are strongly advised to check if it's possible to do so with
- * {@link SpreadsheetColumn#isColumnFixable()} for the fixed columns and with
- * {@link #isRowFixable(int)} for the fixed rows.
- * <br>
- *
- * A set of rows cannot be fixed if any cell inside these rows has a row span
- * superior to the number of fixed rows. Likewise, a set of columns cannot be
- * fixed if any cell inside these columns has a column span superior to the
- * number of fixed columns.
- * 
- * <br><br>
- * If you want to fix several rows or columns together, and they have a span
- * inside, you can call {@link #areRowsFixable(java.util.List) } or  {@link #areSpreadsheetColumnsFixable(java.util.List)
- * }
- * to verify if you can fix them. Be sure to add them all in once otherwise the
- * system will detect that a span is going out of bounds and will throw an
- * exception.
- *
- * Calling those methods prior
- * every move will ensure that no exception will be thrown.
- * <br><br>
- * You have also the possibility to deactivate these possibilities. For example,
- * you force some row/column to be fixed and then the user cannot change the 
- * settings. 
- * <br>
- * 
- * <h3>Headers</h3>
- * <br>
- * You can also access and toggle header's visibility by using the methods
- * provided like {@link #setShowRowHeader(boolean) } or {@link #setShowColumnHeader(boolean)
- * }.
- * 
- * <br>
- * Users can double-click on a column header will resize the column to the best
- * size in order to fully see each cell in it. Same rule apply for row header.
- * Also note that double-clicking on the little space between two row or two
- * columns (when resizable) will also work just like Excel.
- * 
- * <h3>Pickers</h3>
- * <br>
- * 
- * You can show some little images next to the headers. They will appear on the
- * left of the VerticalHeader and on top on the HorizontalHeader. They are
- * called "picker" because they were used originally for picking a row or a
- * column to insert in the SpreadsheetView.
- * <br>
- * But you can do anything you want with it. Simply put a row or a column index
- * in {@link #getRowPickers() } and {@link #getColumnPickers() } along with an
- * instance of {@link Picker}. You can override the {@link Picker#onClick() }
- * method in order to react when the user click on the picker.
- * <br>
- * The pickers will appear on the top of the column's header and on the left of
- * the row's header.
- * <br>
- *
- * For example, here is a picker displayed for a row that allow to group rows
- * like Excel:
- * <br>
- * <center><img src="pickerExample.png" alt="A Picker that can hide some rows."></center>
- * <br>
- * Once we clicked on the picker (minus sign), the rows are hidden.
- * <br>
- * <center><img src="pickerExample2.png" alt="A Picker that can sho some rows."></center>
- * <br>
- * Here is the code related to the images :
- * <pre>
- * Picker picker = new Picker() {
- *          &#64;Override
- *          public void onClick() {
- *          //If my details are hidden
- *              if (getHiddenRows().get(3)) {
- *                  showRow(3);
- *                  showRow(4);
- *                  showRow(5);
- *                  showRow(6);
- *              } else {
- *                  hideRow(3);
- *                  hideRow(4);
- *                  hideRow(5);
- *                  hideRow(6);
- *              }
- *          }
- * };
- * getRowPickers().put(2, picker);
- *
- * </pre>
- * <h3>Copy pasting</h3> You can copy any cell you want and paste it elsewhere.
- * Be aware that only the value inside will be pasted, not the style nor the
- * type. Thus the value you're trying to paste must be compatible with the
- * {@link SpreadsheetCellType} of the receiving cell. Pasting a Double into a
- * String will work but the reverse operation will not. 
- * <br>
- * See {@link SpreadsheetCellType} <i>Value Verification</i> documentation for more 
- * information.
- * <br>
- * A unique cell or a selection can be copied and pasted.
- * 
- * <br>
- * <br>
- * <h3>Hiding rows and columns</h3>
- * <p>
- * Rows and columns can be hidden if you need to. Simply call {@link #showRow(int)
- * } or {@link #hideRow(int) } in order to toggle the visibility of a row. Same
- * for the column.
- * <br>
- * Note that the span of the cell (in row or column) will automatically adapt
- * based on the visible rows or columns. You have nothing to do.
- *  <br>
- * Because toggling visibility have an impact on the Grid, if you have a lot of
- * rows/columns to show or hide, you may consider setting them all directly by
- * using {@link #setHiddenRows(java.util.BitSet) }. The {@link BitSet} represent
- * all your rows/columns and the bit associated to it represent its visibility.
- *
- * <h3>Zoom</h3>
- * The SpreadsheetView offers the possibility to zoom in or out. This is useful
- * when you have a second monitor and you want your whole grid to fit in. Or
- * when you want to draw the attention on a particular portion of the grid.
- * <br>
- * You can modify the zoom factor by playing with {@link #setZoomFactor(java.lang.Double)
- * }. We recommend using value between 2 and 0.1.
- * <br>
- * Also note that the SpreadsheetView is configured to react when CTRL + and
- * CTRL - are triggered by, respectively, zooming in and zooming out by 10%.
- * Also CTRL 0 will bring the zoom back to default (1).
- * 
- * <h3>Code Samples</h3> Just like the {@link TableView}, you instantiate the
- * underlying model, a {@link Grid}. You will create some rows filled with {@link SpreadsheetCell}.
- * 
- * <br>
- * <br>
- * 
- * <pre>
- * int rowCount = 15;
- *     int columnCount = 10;
- *     GridBase grid = new GridBase(rowCount, columnCount);
- *     
- *     ObservableList&lt;ObservableList&lt;SpreadsheetCell&gt;&gt; rows = FXCollections.observableArrayList();
- *     for (int row = 0; row &lt; grid.getRowCount(); ++row) {
- *         final ObservableList&lt;SpreadsheetCell&gt; list = FXCollections.observableArrayList();
- *         for (int column = 0; column &lt; grid.getColumnCount(); ++column) {
- *             list.add(SpreadsheetCellType.STRING.createCell(row, column, 1, 1,"value"));
- *         }
- *         rows.add(list);
- *     }
- *     grid.setRows(rows);
- *
- *     SpreadsheetView spv = new SpreadsheetView(grid);
- *     
- * </pre>
- * 
- * At that moment you can span some of the cells with the convenient method
- * provided by the grid. Then you just need to instantiate the SpreadsheetView. <br>
- * <h3>Visual:</h3> <center><img src="spreadsheetView.png" alt="Screenshot of SpreadsheetView"></center>
- * 
- * @see SpreadsheetCell
- * @see SpreadsheetCellBase
- * @see SpreadsheetColumn
- * @see Grid
- * @see GridBase
- * @see Picker
- */
-public class SpreadsheetView extends Control{
-
-    /***************************************************************************
-     * * Static Fields * *
-     **************************************************************************/
-
-    /**
-     * The SpanType describes in which state each cell can be. When a spanning
-     * is occurring, one cell is becoming larger and the others are becoming
-     * invisible. Thus, that particular cell is masking the others. <br>
-     * <br>
-     * But the SpanType cannot be known in advance because it's evolving for
-     * each cell during the lifetime of the {@link SpreadsheetView}. Suppose you
-     * have a cell spanning in row, the first one is in a ROW_VISIBLE state, and
-     * all the other below are in a ROW_SPAN_INVISIBLE state. But if the user is
-     * scrolling down, the first will go out of sight. At that moment, the
-     * second cell is switching from ROW_SPAN_INVISIBLE state to ROW_VISIBLE
-     * state. <br>
-     * <br>
-     * 
-     * <center><img src="spanType.png" alt="Screenshot of SpreadsheetView.SpanType"></center>
-     * Refer to {@link SpreadsheetView} for more information.
-     */
-    public static enum SpanType {
-
-        /**
-         * Visible cell, can be a unique cell (no span) or the first one inside
-         * a column spanning cell.
-         */
-        NORMAL_CELL,
-
-        /**
-         * Invisible cell because a cell in a NORMAL_CELL state on the left is
-         * covering it.
-         */
-        COLUMN_SPAN_INVISIBLE,
-
-        /**
-         * Invisible cell because a cell in a ROW_VISIBLE state on the top is
-         * covering it.
-         */
-        ROW_SPAN_INVISIBLE,
-
-        /** Visible Cell but has some cells below in a ROW_SPAN_INVISIBLE state. */
-        ROW_VISIBLE,
-
-        /**
-         * Invisible cell situated in diagonal of a cell in a ROW_VISIBLE state.
-         */
-        BOTH_INVISIBLE;
-    }
-
-    /**
-     * Default width of the VerticalHeader.
-     */
-    private static final double DEFAULT_ROW_HEADER_WIDTH = 30.0;
-    /***************************************************************************
-     * * Private Fields * *
-     **************************************************************************/
-
-    private final SpreadsheetGridView cellsView;// The main cell container.
-    private SimpleObjectProperty<Grid> gridProperty = new SimpleObjectProperty<>();
-    private DataFormat fmt;
-    
-    private final ObservableList<Integer> fixedRows = FXCollections.observableArrayList();
-    private final ObservableList<SpreadsheetColumn> fixedColumns = FXCollections.observableArrayList();
-
-    private final BooleanProperty fixingRowsAllowedProperty = new SimpleBooleanProperty(true);
-    private final BooleanProperty fixingColumnsAllowedProperty = new SimpleBooleanProperty(true);
-
-    private final BooleanProperty showColumnHeader = new SimpleBooleanProperty(true, "showColumnHeader", true); //$NON-NLS-1$
-    private final BooleanProperty showRowHeader = new SimpleBooleanProperty(true, "showRowHeader", true); //$NON-NLS-1$
-
-    private BitSet rowFix; // Compute if we can fix the rows or not.
-
-    private final ObservableMap<Integer, Picker> rowPickers = FXCollections.observableHashMap();
-
-    private final ObservableMap<Integer, Picker> columnPickers = FXCollections.observableHashMap();
-
-    // Properties needed by the SpreadsheetView and managed by the skin (source
-    // is the VirtualFlow)
-    private ObservableList<SpreadsheetColumn> columns = FXCollections.observableArrayList();
-    private Map<SpreadsheetCellType<?>, SpreadsheetCellEditor> editors = new IdentityHashMap<>();
-    private final SpreadsheetViewSelectionModel selectionModel;
-
-    /**
-     * The vertical header width, just for the Label, not the Pickers.
-     */
-    private final DoubleProperty rowHeaderWidth = new SimpleDoubleProperty(DEFAULT_ROW_HEADER_WIDTH);
-    
-    //Zoom for the SpreadsheetView.
-    private DoubleProperty zoomFactor = new SimpleDoubleProperty(1);
-    private static final double MIN_ZOOM = 0.1;
-    private static final double MAX_ZOOM = 2;
-    private static final double STEP_ZOOM = 0.10;
-    //The visible rows.
-    private final ObjectProperty<BitSet> hiddenRowsProperty = new SimpleObjectProperty<>();
-    private final ObjectProperty<BitSet> hiddenColumnsProperty = new SimpleObjectProperty<>();
-    private HashMap<Integer, Integer> rowMap;
-    private HashMap<Integer, Integer> columnMap = new HashMap<>();
-    private Integer filteredRow;
-    private FilteredList<ObservableList<SpreadsheetCell>> filteredList;
-    private SortedList<ObservableList<SpreadsheetCell>> sortedList;
-
-    /**
-     * Since the default with applied to TableColumn is 80. If a user sets a
-     * width of 80, the column will be detected as having the default with and
-     * therefore will be requested to be autosized. In order to prevent that, we
-     * must detect which columns has been specifically set and which not. With
-     * that BitSet, we are able to make the difference between a "default" 80
-     * width applied by the system, and a 80 width applid by a user.
-     */
-    private final BitSet columnWidthSet = new BitSet();
-    // The handle that bridges with implementation.
-    final SpreadsheetHandle handle = new SpreadsheetHandle() {
-        
-        @Override
-        protected SpreadsheetView getView() {
-            return SpreadsheetView.this;
-        }
-
-        @Override
-        protected GridViewSkin getCellsViewSkin() {
-            return SpreadsheetView.this.getCellsViewSkin();
-        }
-
-        @Override
-        protected SpreadsheetGridView getGridView() {
-            return SpreadsheetView.this.getCellsView();
-        }
-
-        @Override
-        protected boolean isColumnWidthSet(int indexColumn) {
-            return columnWidthSet.get(indexColumn);
-        }
-    };
-
-    /**
-     * @return the inner table view skin
-     */
-    final GridViewSkin getCellsViewSkin() {
-        return (GridViewSkin) (cellsView.getSkin());
-    }
-
-    /**
-     * @return the inner table view
-     */
-    final SpreadsheetGridView getCellsView() {
-        return cellsView;
-    }
-    
-    /**
-     * Used by {@link SpreadsheetColumn} internally in order to specify if a
-     * column width has been set by the user.
-     *
-     * @param indexColumn
-     */
-    void columnWidthSet(int indexColumn) {
-        columnWidthSet.set(indexColumn);
-    }
-
-    /***************************************************************************
-     * * Constructor * *
-     **************************************************************************/
-
-    /**
-     * This constructor will generate sample Grid with 100 rows and 15 columns.
-     * All cells are typed as String (see {@link SpreadsheetCellType#STRING}).
-     */
-    public SpreadsheetView(){
-        this(getSampleGrid());
-        for(SpreadsheetColumn column: getColumns()){
-            column.setPrefWidth(100);
-        }
-    }
-    
-    /**
-     * Creates a SpreadsheetView control with the {@link Grid} specified.
-     *
-     * @param grid The Grid that contains the items to be rendered
-     */
-    public SpreadsheetView(final Grid grid) {
-        super();
-        //We want to recompute the rectangleHeight when a fixedRow is resized.
-        addEventHandler(RowHeightEvent.ROW_HEIGHT_CHANGE, (RowHeightEvent event) -> {
-            if(getFixedRows().contains(getModelRow(event.getRow())) && getCellsViewSkin() != null){
-                getCellsViewSkin().computeFixedRowHeight();
-            }
-        });
-        hiddenRowsProperty.addListener(new InvalidationListener() {
-            @Override
-            public void invalidated(Observable observable) {
-                computeRowMap();
-                initRowFix(grid);
-            }
-        });
-        hiddenColumnsProperty.addListener(new InvalidationListener() {
-            @Override
-            public void invalidated(Observable observable) {
-                computeColumnMap();
-                initRowFix(grid);
-            }
-        });
-        getStyleClass().add("SpreadsheetView"); //$NON-NLS-1$
-        // anonymous skin
-        setSkin(new Skin<SpreadsheetView>() {
-            @Override
-            public Node getNode() {
-                return SpreadsheetView.this.getCellsView();
-            }
-
-            @Override
-            public SpreadsheetView getSkinnable() {
-                return SpreadsheetView.this;
-            }
-
-            @Override
-            public void dispose() {
-                // no-op
-            }
-            
-        });
-
-        this.cellsView = new SpreadsheetGridView(handle);
-        getChildren().add(cellsView);
-        
-        /**
-         * Add a listener to the selection model in order to edit the spanned
-         * cells when clicked
-         */
-        TableViewSpanSelectionModel tableViewSpanSelectionModel = new TableViewSpanSelectionModel(this,cellsView);
-        cellsView.setSelectionModel(tableViewSpanSelectionModel);
-        tableViewSpanSelectionModel.setCellSelectionEnabled(true);
-        tableViewSpanSelectionModel.setSelectionMode(SelectionMode.MULTIPLE);
-        selectionModel = new SpreadsheetViewSelectionModel(this, tableViewSpanSelectionModel);
-
-        /**
-         * Set the focus model to track keyboard change and redirect focus on
-         * spanned cells
-         */
-        // We add a listener on the focus model in order to catch when we are on
-        // a hidden cell
-        cellsView.getFocusModel().focusedCellProperty()
-                .addListener((ChangeListener<TablePosition>) (ChangeListener<?>) new FocusModelListener(this,cellsView));
-
-        /**
-         * Keyboard action, maybe use an accelerator
-         */
-        cellsView.setOnKeyPressed(keyPressedHandler);
-        /**
-         * ContextMenu handling.
-         */
-        this.contextMenuProperty().addListener(new WeakChangeListener<>(contextMenuChangeListener));
-        // The contextMenu creation must be on the JFX thread
-        CellView.getValue(() -> {
-            setContextMenu(getSpreadsheetViewContextMenu());
-        });
-
-        setGrid(grid);
-        setEditable(true);
-        
-        // Listeners & handlers
-        fixedRows.addListener(fixedRowsListener);
-        fixedColumns.addListener(fixedColumnsListener);
-        Scale scale = new Scale(1, 1);
-            getTransforms().add(scale);
-
-            zoomFactor.addListener(new ChangeListener<Number>() {
-                public void changed(ObservableValue<? extends Number> observable, Number oldValue, Number newValue) {
-                    scale.setX(newValue.doubleValue());
-                    scale.setY(newValue.doubleValue());
-                    requestLayout();
-                }
-            });
-        //Zoom
-        addEventFilter(ScrollEvent.ANY, (ScrollEvent event) -> {
-            if (event.isShortcutDown()) {
-                if (event.getTextDeltaY() > 0) {
-                    incrementZoom();
-                } else {
-                    decrementZoom();
-                }
-                event.consume();
-            }
-        });
-    }
-    /***************************************************************************
-     * * Public Methods * *
-     **************************************************************************/
-    @Override
-    protected void layoutChildren() {
-        super.layoutChildren();
-        Pos pos = Pos.TOP_LEFT;
-        double width = getWidth();
-        double height = getHeight();
-        double top = getInsets().getTop();
-        double right = getInsets().getRight();
-        double left = getInsets().getLeft();
-        double bottom = getInsets().getBottom();
-        double contentWidth = (width - left - right) / zoomFactor.get();
-        double contentHeight = (height - top - bottom) / zoomFactor.get();
-        layoutInArea(getChildren().get(0), left, top,
-                contentWidth, contentHeight,
-                0, null,
-                pos.getHpos(),
-                pos.getVpos());
-    }
-
-    /**
-     * Return true is this row is hidden.
-     *
-     * @param row
-     * @return true is this row is hidden.
-     */
-    public boolean isRowHidden(int row) {
-        return hiddenRowsProperty.get().get(row);
-    }
-
-    /**
-     * Return a BitSet of the Hidden rows, where true means the row is hidden.
-     *
-     * @return a BitSet of the Hidden rows, where true means the row is hidden.
-     */
-    public BitSet getHiddenRows() {
-        return hiddenRowsProperty.get();
-    }
-
-    /**
-     * Return the Objectproperty wrapping the hidden rows..
-     *
-     * @return the Objectproperty wrapping the hidden rows..
-     */
-    public final ObjectProperty<BitSet> hiddenRowsProperty() {
-        return hiddenRowsProperty;
-    }
-
-    /**
-     * Give a complete new BitSet of the hidden rows. The BitSet MUST have the
-     * size of {@link Grid#getRowCount() }.
-     *
-     * @param hiddenRows
-     */
-    public void setHiddenRows(BitSet hiddenRows) {
-        BitSet bitSet = new BitSet(hiddenRows.size());
-        bitSet.or(hiddenRows);
-        
-        this.hiddenRowsProperty.setValue(bitSet);
-
-        requestLayout();
-    }
-
-    /**
-     * Give a complete new BitSet of the hidden columns. The BitSet MUST have
-     * the size of {@link Grid#getColumnCount() () }.
-     *
-     * @param hiddenColumns
-     */
-    public void setHiddenColumns(BitSet hiddenColumns) {
-        BitSet bitSet = new BitSet(hiddenColumns.size());
-        bitSet.or(hiddenColumns);
-
-        this.hiddenColumnsProperty.setValue(bitSet);
-
-        requestLayout();
-    }
-
-    /**
-     * Return true if this column index (regarding to {@link #getColumns() } is
-     * hidden.
-     *
-     * @param column
-     * @return true if this column index (regarding to {@link #getColumns() } is
-     * hidden.
-     */
-    public boolean isColumnHidden(int column) {
-        return hiddenColumnsProperty.get().get(column);
-    }
-
-    /**
-     * Return a BitSet of the Hidden columns, where true means the column is
-     * hidden.
-     *
-     * @return a BitSet of the Hidden columns, where true means the column is
-     * hidden.
-     */
-    public BitSet getHiddenColumns() {
-        return hiddenColumnsProperty.get();
-    }
-
-    /**
-     * Return the Objectproperty wrapping the hidden columns.
-     *
-     * @return the Objectproperty wrapping the hidden columns.
-     */
-    public final ObjectProperty<BitSet> hiddenColumnsProperty() {
-        return hiddenColumnsProperty;
-    }
-
-    /**
-     * Return the row where the {@link Filter} will be shown. The row is based
-     * on the {@link Grid} indexes.
-     *
-     * Return -1 if no row is set for the filters.
-     * @return the row where the {@link Filter} will be shown.
-     */
-    public int getFilteredRow() {
-        return filteredRow == null ? -1 : filteredRow;
-    }
-
-    /**
-     * Set the row (based of {@link Grid} indexes) where the {@link Filter} will
-     * appear.
-     *
-     * @param row
-     */
-    public void setFilteredRow(Integer row) {
-        if (row == null || row > getGrid().getRowCount()) {
-            filteredRow = null;
-        } else {
-            filteredRow = row;
-        }
-    }
-
-    /**
-     * Hide the specified row.
-     *
-     * @param row
-     */
-    public void hideRow(int row) {
-        if (getHiddenRows().get(row)) {
-            return;
-        }
-        getHiddenRows().set(row, true);
-        BitSet bitSet = new BitSet(getHiddenRows().size());
-        bitSet.or(getHiddenRows());
-        setHiddenRows(bitSet);
-    }
-
-    /**
-     * Hide the specified {@link SpreadsheetColumn}.
-     *
-     * @param column
-     */
-    public void hideColumn(SpreadsheetColumn column) {
-        int indexColumn = getColumns().indexOf(column);
-        if (getHiddenColumns().get(indexColumn)) {
-            return;
-        }
-        getHiddenColumns().set(indexColumn, true);
-        BitSet bitSet = new BitSet(getHiddenColumns().size());
-        bitSet.or(getHiddenColumns());
-        setHiddenColumns(bitSet);
-    }
-
-    private void computeRowMap() {
-        if (getHiddenRows().isEmpty()) {
-            filteredList.setPredicate(null);
-        } else {
-            filteredList.setPredicate(new Predicate<ObservableList<SpreadsheetCell>>() {
-                @Override
-                public boolean test(ObservableList<SpreadsheetCell> t) {
-                    int index = getGrid().getRows().indexOf(t);
-                    return !getHiddenRows().get(index) || index == getFilteredRow();
-                }
-            });
-        }
-        final int rowCount = getGrid().getRowCount();
-        rowMap = new HashMap<>(rowCount);
-        int visibleRow = 0;
-        for (int i = 0; i < rowCount; ++i) {
-            if (!getHiddenRows().get(i)) {
-                rowMap.put(i, visibleRow++);
-            } else {
-                rowMap.put(i, visibleRow);
-            }
-        }
-    }
-
-    private void computeColumnMap() {
-        int columnCount = getGrid().getColumnCount();
-        columnMap = new HashMap<>(columnCount);
-
-        //Toggling visibility can cause NotOnFxThread Exception.
-        CellView.getValue(() -> {
-            //Column count can have changed..
-            final int columnSize = getColumns().size();
-            int totalColumn = getGrid().getColumnCount();
-            int visibleColumn = 0;
-            for (int i = 0; i < totalColumn; ++i) {
-                if (!getHiddenColumns().get(i)) {
-                    if (i < columnSize) {
-                        getColumns().get(i).column.setVisible(true);
-                    }
-                    columnMap.put(i, visibleColumn++);
-                } else {
-                    if (i < columnSize) {
-                        getColumns().get(i).column.setVisible(false);
-                    }
-                    columnMap.put(i, visibleColumn);
-                }
-            }
-        });
-    }
-
-    /**
-     * Show the specified row.
-     *
-     * @param row
-     */
-    public void showRow(int row) {
-        if (!getHiddenRows().get(row)) {
-            return;
-        }
-        getHiddenRows().set(row, false);
-        BitSet bitSet = new BitSet(getHiddenRows().size());
-        bitSet.or(getHiddenRows());
-        setHiddenRows(bitSet);
-    }
-
-    /**
-     * Show the specified {@link SpreadsheetColumn}.
-     *
-     * @param column
-     */
-    public void showColumn(SpreadsheetColumn column) {
-        int indexColumn = getColumns().indexOf(column);
-        if (!getHiddenColumns().get(indexColumn)) {
-            return;
-        }
-        getHiddenColumns().set(indexColumn, false);
-        BitSet bitSet = new BitSet(getHiddenColumns().size());
-        bitSet.or(getHiddenColumns());
-        setHiddenColumns(bitSet);
-    }
-
-    /**
-     * Given a row index base on the {@link Grid}, return the index used in the
-     * SpreadsheetView. Beware ,if the row is hidden, the returned index is not
-     * relevant because no row is assigned to it.
-     *
-     * @param modelRow
-     * @return the index used in the SpreadsheetView.
-     */
-    public int getFilteredRow(int modelRow) {
-        try {
-            return rowMap.get(modelRow);
-        } catch (NullPointerException ex) {
-            return modelRow;
-        }
-    }
-
-    /**
-     * Given a column index based on the {@link #getColumns() } list, return an
-     * index based on the visible columns in the SpreadsheetView.
-     *
-     * @param modelColumn
-     * @return an index based on the visible columns in the SpreadsheetView.
-     */
-    public int getViewColumn(int modelColumn) {
-        try {
-            return columnMap.get(modelColumn);
-        } catch (NullPointerException ex) {
-            return modelColumn;
-        }
-    }
-
-    /**
-     * Given a column index based on the visible column list, for example when
-     * dealing with {@link TablePosition#getColumn() }. It returns an index
-     * based on the {@link #getColumns() } list of the SpreadsheetView.
-     *
-     * @param viewColumn
-     * @return an index based on the {@link #getColumns() } list of the
-     * SpreadsheetView.
-     */
-    public int getModelColumn(int viewColumn) {
-        try {
-            return cellsView.getColumns().indexOf(cellsView.getVisibleLeafColumn(viewColumn));
-        } catch (NullPointerException ex) {
-            return viewColumn;
-        }
-    }
-
-    /**
-     * Given an index on the SpreadsheetView, return a {@link Grid} index it is
-     * related to.
-     *
-     * @param viewRow
-     * @return a {@link Grid} index it is
-     * related to.
-     */
-    public int getModelRow(int viewRow) {
-        if (viewRow < 0 || viewRow >= sortedList.size()) {
-            return viewRow;
-        }
-        try {
-            return getFilteredSourceIndex(sortedList.getSourceIndex(viewRow));
-        } catch (NullPointerException | IndexOutOfBoundsException ex) {
-            return viewRow;
-        }
-    }
-
-    /**
-     * Given an index on the SpreadsheetView, it will return the model row by
-     * simply considering the hidden rows (and not the acutal sort if any).
-     *
-     * If you hide the row 2, it means the row 2 in the SpreadsheetView will
-     * actually display the row 3 in the model {@link Grid}. Thus calling this
-     * method with the number 2 will give you the number 3.
-     *
-     * @param viewRow
-     * @return the model row
-     */
-    public int getFilteredSourceIndex(int viewRow) {
-        if (viewRow < 0 || viewRow >= filteredList.size()) {
-            return viewRow;
-        }
-        try {
-            return filteredList.getSourceIndex(viewRow);
-        } catch (NullPointerException | IndexOutOfBoundsException ex) {
-            return viewRow;
-        }
-    }
-
-    /**
-     * Return the current row span for the given cell at the given position in
-     * the Table.
-     *
-     * If a sort is applied to the SpreadsheetView, some spanned cells may be
-     * splitted thus explaining why this method can give a different value than {@link SpreadsheetCell#getRowSpan()
-     * }.
-     *
-     * @param cell
-     * @param index
-     * @return the current row span for the given cell.
-     */
-    public int getRowSpan(SpreadsheetCell cell, int index) {
-        /**
-         * We return here the exact rowSpan of the considered index. So if a
-         * cell span on 4 but we give the second index, the rowspan will be 2.
-         */
-        int rowSpan = 0;
-        do {
-            ++rowSpan;
-        } while (++index < sortedList.size() && cell.getColumn() < getGrid().getColumnCount()
-                && sortedList.get(index).get(cell.getColumn()) == cell);
-
-        return rowSpan;
-    }
-
-    /**
-     * Return the row span for the given cell without considering the actual
-     * sort. Only the hidden rows are considered.
-     *
-     * @param cell
-     * @return the row span for the given cell.
-     */
-    public int getRowSpanFilter(SpreadsheetCell cell) {
-        int rowSpan = cell.getRowSpan();
-        //First remove the filtered
-        for (int i = cell.getRow(); i < cell.getRow() + cell.getRowSpan(); ++i) {
-            rowSpan -= getHiddenRows().get(i) ? 1 : 0;
-        }
-        return rowSpan;
-    }
-
-    /**
-     * Return the current list of rows set in the SpreadsheetView as they appear
-     * on the screen.
-     *
-     * @return the current list of rows.
-     */
-    public ObservableList<ObservableList<SpreadsheetCell>> getItems() {
-        return cellsView.getItems();
-    }
-
-    /**
-     * Return the current column span of a Cell considering all hidden columns.
-     *
-     * @param cell
-     * @return the current column span of a Cell.
-     */
-    public int getColumnSpan(SpreadsheetCell cell) {
-        int colSpan = cell.getColumnSpan();
-        for (int i = cell.getColumn(); i < cell.getColumn() + cell.getColumnSpan(); ++i) {
-            colSpan -= getHiddenColumns().get(i) ? 1 : 0;
-        }
-        return colSpan;
-    }
-
-    /**
-     * Return the zoomFactor used for the SpreadsheetView.
-     *
-     * @return the zoomFactor used for the SpreadsheetView.
-     */
-    public final Double getZoomFactor() {
-        return zoomFactor.get();
-    }
-
-    /**
-     * Set a new zoomFactor for the SpreadsheetView. Advice is not to go beyond
-     * 2 and below 0.1.
-     *
-     * @param zoomFactor
-     */
-    public final void setZoomFactor(Double zoomFactor) {
-        this.zoomFactor.set(zoomFactor);
-    }
-
-    /**
-     * Return the zoomFactor used for the SpreadsheetView.
-     *
-     * @return the zoomFactor used for the SpreadsheetView.
-     */
-    public final DoubleProperty zoomFactorProperty() {
-        return zoomFactor;
-    }
-
-    /**
-     * Increment the level of zoom by 0.10. The base is 1 so we will try to stay
-     * of the intervals.
-     *
-     */
-    public void incrementZoom() {
-        double newZoom = getZoomFactor();
-        int prevValue = (int) ((newZoom - MIN_ZOOM) / STEP_ZOOM);
-        newZoom = (prevValue + 1) * STEP_ZOOM + MIN_ZOOM;
-        setZoomFactor(newZoom > MAX_ZOOM ? MAX_ZOOM : newZoom);
-    }
-
-    /**
-     * Decrement the level of zoom by 0.10. It will block at 0.25.The base is 1
-     * so we will try to stay of the intervals.
-     */
-    public void decrementZoom() {
-        double newZoom = getZoomFactor() - 0.01;
-        int prevValue = (int) ((newZoom - MIN_ZOOM) / STEP_ZOOM);
-        newZoom = (prevValue) * STEP_ZOOM + MIN_ZOOM;
-        setZoomFactor(newZoom < MIN_ZOOM ? MIN_ZOOM : newZoom);
-    }
-
-    /**
-     * Causes the cell at the given row/column view indexes to switch into
-     * its editing state, if it is not already in it, and assuming that the
-     * SpreadsheetView and column are also editable.
-     *
-     * <p><strong>Note:</strong> This method will cancel editing if the given row
-     * value is less than zero and the given column is null.</p>
-     * @param row
-     * @param column
-     */
-    public void edit(int row, SpreadsheetColumn column) {
-       cellsView.edit(row, column.column);
-    }
-    
-    /**
-     * Return the comparator used in the {@link SortedList} for the
-     * SpreadsheetView.
-     *
-     * @return the comparator used in the {@link SortedList} for the
-     * SpreadsheetView.
-     */
-    public Comparator getComparator() {
-        return sortedList == null ? null : sortedList.getComparator();
-    }
-
-    /**
-     * Return an ObjectProperty wrapping the comparator used in the
-     * SpreadsheetView.
-     *
-     * @return an ObjectProperty wrapping the comparator used in the
-     * SpreadsheetView.
-     */
-    public ObjectProperty<Comparator<? super ObservableList<SpreadsheetCell>>> comparatorProperty() {
-        return sortedList.comparatorProperty();
-    }
-
-    /**
-     * Set a new Comparator for the SpreadsheetView in order to sort the rows.
-     *
-     * @param comparator
-     */
-    public void setComparator(Comparator<ObservableList<SpreadsheetCell>> comparator) {
-        sortedList.setComparator(comparator);
-        computeRowMap();
-        requestLayout();
-    }
-    /**
-     * Set a new Grid for the SpreadsheetView. This will be called by default by
-     * {@link #SpreadsheetView(Grid)}. So this is useful when you want to
-     * refresh your SpreadsheetView with a new model. This will keep the state
-     * of your SpreadsheetView (position of the bar, number of fixedRows etc).
-     * 
-     * @param grid the new Grid
-     */
-    public final void setGrid(Grid grid) {
-        if(grid == null){
-            return;
-        }
-        // Reactivate that after
-//        verifyGrid(grid);
-        filteredList = new FilteredList<>(grid.getRows());
-        sortedList = new SortedList<>(filteredList);
-        gridProperty.set(grid);
-        setHiddenRows(new BitSet(filteredList.getSource().size()));
-        setHiddenColumns(new BitSet(grid.getColumnCount()));
-        initRowFix(grid);
-
-        /**
-         * We need to verify that the previous fixedRows are still compatible
-         * with our new model
-         */
-
-        List<Integer> newFixedRows = new ArrayList<>();
-        for (Integer rowFixed : getFixedRows()) {
-            if (isRowFixable(rowFixed)) {
-                newFixedRows.add(rowFixed);
-            }
-        }
-        getFixedRows().setAll(newFixedRows);
-
-        /**
-         * We need to store the index of the fixedColumns and clear then because
-         * we will keep reference to SpreadsheetColumn that no longer exist.
-         */
-        List<Integer> columnsFixed = new ArrayList<>();
-        for (SpreadsheetColumn column : getFixedColumns()) {
-            columnsFixed.add(getColumns().indexOf(column));
-        }
-        getFixedColumns().clear();
-
-        /**
-         * We try to save the width of the column as we save the height of our rows so that we preserve the state.
-         */
-        List<Double> widthColumns = new ArrayList<>();
-        for (SpreadsheetColumn column : columns) {
-            widthColumns.add(column.getWidth());
-        }
-        //We need to update the focused cell afterwards
-        Pair<Integer, Integer> focusedPair = null;
-        TablePosition focusedCell = cellsView.getFocusModel().getFocusedCell();
-        if (focusedCell != null && focusedCell.getRow() != -1 && focusedCell.getColumn() != -1) {
-            focusedPair = new Pair(focusedCell.getRow(), focusedCell.getColumn());
-        }
-
-        final Pair<Integer, Integer> finalPair = focusedPair;
-        
-        if (grid.getRows() != null) {
-//            final ObservableList<ObservableList<SpreadsheetCell>> observableRows = FXCollections
-//                    .observableArrayList(grid.getRows());
-//            cellsView.getItems().clear();
-            cellsView.setItems(sortedList);
-            computeRowMap();
-
-            final int columnCount = grid.getColumnCount();
-            columns.clear();
-            for (int columnIndex = 0; columnIndex < columnCount; ++columnIndex) {
-                final SpreadsheetColumn spreadsheetColumn = new SpreadsheetColumn(getTableColumn(grid, columnIndex), this, columnIndex, grid);
-                if(widthColumns.size() > columnIndex){
-                    spreadsheetColumn.setPrefWidth(widthColumns.get(columnIndex));
-                }
-                columns.add(spreadsheetColumn);
-                // We verify if this column was fixed before and try to re-fix
-                // it.
-                if (columnsFixed.contains((Integer) columnIndex) && spreadsheetColumn.isColumnFixable()) {
-                    spreadsheetColumn.setFixed(true);
-                }
-            }
-        }
-        
-        List<Pair<Integer, Integer>> selectedCells = new ArrayList<>();
-        for (TablePosition position : getSelectionModel().getSelectedCells()) {
-            selectedCells.add(new Pair<>(position.getRow(), position.getColumn()));
-        }
-        
-        
-        /**
-         * Since the TableView is added to the sceneGraph, it's not possible to
-         * modify the columns in another thread. We normally should call
-         * Platform.runLater() and exit. But in this particular case, we need to
-         * add the tableColumn right now. So that when we exit this "setGrid"
-         * method, we are sure we can manipulate all the elements.
-         *
-         * We also try to be smart here when we already have some columns in
-         * order to re-use them and minimize the time used to add/remove
-         * columns.
-         */
-        Runnable runnable = () -> {
-            if (cellsView.getColumns().size() > grid.getColumnCount()) {
-                cellsView.getColumns().remove(grid.getColumnCount(), cellsView.getColumns().size());
-            } else if (cellsView.getColumns().size() < grid.getColumnCount()) {
-                for (int i = cellsView.getColumns().size(); i < grid.getColumnCount(); ++i) {
-                    cellsView.getColumns().add(columns.get(i).column);
-                }
-            }
-            ((TableViewSpanSelectionModel) cellsView.getSelectionModel()).verifySelectedCells(selectedCells);
-            //Just like the selected cell we update the focused cell.
-            if(finalPair != null && finalPair.getKey() < getGrid().getRowCount() && finalPair.getValue() < getGrid().getColumnCount()){
-                cellsView.getFocusModel().focus(finalPair.getKey(), cellsView.getColumns().get(finalPair.getValue()));
-            }
-        };
-        
-        if (Platform.isFxApplicationThread()) {
-            runnable.run();
-        } else {
-            try {
-                FutureTask future = new FutureTask(runnable, null);
-                Platform.runLater(future);
-                future.get();
-            } catch (InterruptedException | ExecutionException ex) {
-                Logger.getLogger(SpreadsheetView.class.getName()).log(Level.SEVERE, null, ex);
-            }
-        }
-    }
-
-    /**
-     * Return a {@link TablePosition} of cell being currently edited.
-     * 
-     * @return a {@link TablePosition} of cell being currently edited.
-     */
-    public TablePosition<ObservableList<SpreadsheetCell>, ?> getEditingCell() {
-        return cellsView.getEditingCell();
-    }
-    
-    /**
-     * Represents the current cell being edited, or null if there is no cell
-     * being edited.
-     *
-     * @return the current cell being edited, or null if there is no cell being
-     * edited.
-     */
-    public ReadOnlyObjectProperty<TablePosition<ObservableList<SpreadsheetCell>, ?>> editingCellProperty() {
-        return cellsView.editingCellProperty();
-    }
-
-    /**
-     * Return an ObservableList of the {@link SpreadsheetColumn} used. This list
-     * is filled automatically by the SpreadsheetView. Adding and removing
-     * columns should be done in the model {@link Grid}.
-     *
-     * @return An ObservableList of the {@link SpreadsheetColumn}
-     */
-    public final ObservableList<SpreadsheetColumn> getColumns() {
-        return columns;
-    }
-
-    /**
-     * Return the model Grid used by the SpreadsheetView
-     * 
-     * @return the model Grid used by the SpreadsheetView
-     */
-    public final Grid getGrid() {
-        return gridProperty.get();
-    }
-
-    /**
-     * Return a {@link ReadOnlyObjectProperty} containing the current Grid
-     * used in the SpreadsheetView.
-     * @return a {@link ReadOnlyObjectProperty}.
-     */
-    public final ReadOnlyObjectProperty<Grid> gridProperty() {
-        return gridProperty;
-    }
-
-    /**
-     * You can fix or unfix a row by modifying this list. Call
-     * {@link #isRowFixable(int)} before trying to fix a row. See
-     * {@link SpreadsheetView} description for information.
-     *
-     * @return an ObservableList of integer representing the fixedRows.
-     */
-    public ObservableList<Integer> getFixedRows() {
-        return fixedRows;
-    }
-
-    /**
-     * Indicate whether a row can be fixed or not. Call that method before
-     * adding an item with {@link #getFixedRows()} .
-     *
-     * A row cannot be fixed alone if any cell inside the row has a row span
-     * superior to one.
-     *
-     * @param row
-     * @return true if the row can be fixed.
-     */
-    public boolean isRowFixable(int row) {
-        return row >= 0 && row < rowFix.size() && isFixingRowsAllowed() ? rowFix.get(row) : false;
-    }
-    
-    /**
-     * Indicates whether a List of rows can be fixed or not.
-     *
-     * A set of rows cannot be fixed if any cell inside these rows has a row
-     * span superior to the number of fixed rows.
-     *
-     * @param list
-     * @return true if the List of row can be fixed together.
-     */
-    public boolean areRowsFixable(List<? extends Integer> list) {
-        if(list == null || list.isEmpty() || !isFixingRowsAllowed()){
-            return false;
-        }
-        final Grid grid = getGrid();
-        final int rowCount = grid.getRowCount();
-        final ObservableList<ObservableList<SpreadsheetCell>> rows = grid.getRows();
-        for (Integer row : list) {
-            if (row == null || row < 0 || row >= rowCount) {
-                return false;
-            }
-            //If this row is not fixable, we need to identify the maximum span
-            if (!isRowFixable(row)) {
-                int maxSpan = 1;
-                List<SpreadsheetCell> gridRow = rows.get(row);
-                for (SpreadsheetCell cell : gridRow) {
-                    //If the original row is not within this range, there is not need to look deeper.
-                    if (!list.contains(cell.getRow())) {
-                        return false;
-                    }
-                    //We only want to consider the original cell.
-                    if (getRowSpan(cell, row) > maxSpan && cell.getRow() == row) {
-                        maxSpan = cell.getRowSpan();
-                    }
-                }
-                //Then we need to verify that all rows within that span are fixed.
-                int count = row + maxSpan - 1;
-                for (int index = row + 1; index <= count; ++index) {
-                    if (!list.contains(index)) {
-                        return false;
-                    }
-                }
-            }
-        }
-        return true;
-    }
-
-    /**
-     * Return whether change to Fixed rows are allowed.
-     *
-     * @return whether change to Fixed rows are allowed.
-     */
-    public boolean isFixingRowsAllowed() {
-        return fixingRowsAllowedProperty.get();
-    }
-
-    /**
-     * If set to true, user will be allowed to fix and unfix the rows.
-     *
-     * @param b
-     */
-    public void setFixingRowsAllowed(boolean b) {
-        fixingRowsAllowedProperty.set(b);
-    }
-
-    /**
-     * Return the Boolean property associated with the allowance of fixing or
-     * unfixing some rows.
-     *
-     * @return the Boolean property associated with the allowance of fixing or
-     * unfixing some rows.
-     */
-    public ReadOnlyBooleanProperty fixingRowsAllowedProperty() {
-        return fixingRowsAllowedProperty;
-    }
-
-    /**
-     * You can fix or unfix a column by modifying this list. Call
-     * {@link SpreadsheetColumn#isColumnFixable()} on the column before adding
-     * an item.
-     *
-     * @return an ObservableList of the fixed columns.
-     */
-    public ObservableList<SpreadsheetColumn> getFixedColumns() {
-        return fixedColumns;
-    }
-
-    /**
-     * Indicate whether this column can be fixed or not. If you have a
-     * {@link SpreadsheetColumn}, call
-     * {@link SpreadsheetColumn#isColumnFixable()} on it directly. Call that
-     * method before adding an item with {@link #getFixedColumns()} .
-     *
-     * @param columnIndex
-     * @return true if the column if fixable
-     */
-    public boolean isColumnFixable(int columnIndex) {
-        return columnIndex >= 0 && columnIndex < getColumns().size() && isFixingColumnsAllowed()
-                ? getColumns().get(columnIndex).isColumnFixable() : false;
-    }
-
-    /**
-     * Indicates whether a List of {@link SpreadsheetColumn} can be fixed or
-     * not.
-     *
-     * A set of columns cannot be fixed if any cell inside these columns has a
-     * column span superior to the number of fixed columns.
-     *
-     * @param list
-     * @return true if the List of columns can be fixed together.
-     */
-    public boolean areSpreadsheetColumnsFixable(List<? extends SpreadsheetColumn> list) {
-        List<Integer> newList = new ArrayList<>();
-        for (SpreadsheetColumn column : list) {
-            if (column != null) {
-                newList.add(columns.indexOf(column));
-            }
-        }
-        return areColumnsFixable(newList);
-    }
-
-    /**
-     * This method is the same as {@link #areSpreadsheetColumnsFixable(java.util.List)
-     * } but is using a List of {@link SpreadsheetColumn} indexes.
-     *
-     * A set of columns cannot be fixed if any cell inside these columns has a
-     * column span superior to the number of fixed columns.
-     *
-     * @param list
-     * @return true if the List of columns can be fixed together.
-     */
-    public boolean areColumnsFixable(List<? extends Integer> list) {
-        if (list == null || list.isEmpty() || !isFixingRowsAllowed()) {
-            return false;
-        }
-        final Grid grid = getGrid();
-        final int columnCount = grid.getColumnCount();
-        final ObservableList<ObservableList<SpreadsheetCell>> rows = grid.getRows();
-        for (Integer columnIndex : list) {
-            if (columnIndex == null || columnIndex < 0 || columnIndex >= columnCount) {
-                return false;
-            }
-            //If this column is not fixable, we need to identify the maximum span
-            if (!isColumnFixable(columnIndex)) {
-                int maxSpan = 1;
-                SpreadsheetCell cell;
-                for (List<SpreadsheetCell> row : rows) {
-                    cell = row.get(columnIndex);
-                    //If the original column is not within this range, there is not need to look deeper.
-                    if (!list.contains(cell.getColumn())) {
-                        return false;
-                    }
-                    //We only want to consider the original cell.
-                    if (cell.getColumnSpan() > maxSpan && cell.getColumn() == columnIndex) {
-                        maxSpan = cell.getColumnSpan();
-                    }
-                }
-                //Then we need to verify that all columns within that span are fixed.
-                int count = columnIndex + maxSpan - 1;
-                for (int index = columnIndex + 1; index <= count; ++index) {
-                    if (!list.contains(index)) {
-                        return false;
-                    }
-                }
-            }
-        }
-        return true;
-    }
-    
-    /**
-     * Return whether change to Fixed columns are allowed.
-     *
-     * @return whether change to Fixed columns are allowed.
-     */
-    public boolean isFixingColumnsAllowed() {
-        return fixingColumnsAllowedProperty.get();
-    }
-
-    /**
-     * If set to true, user will be allowed to fix and unfix the columns.
-     *
-     * @param b
-     */
-    public void setFixingColumnsAllowed(boolean b) {
-        fixingColumnsAllowedProperty.set(b);
-    }
-
-    /**
-     * Return the Boolean property associated with the allowance of fixing or
-     * unfixing some columns.
-     *
-     * @return the Boolean property associated with the allowance of fixing or
-     * unfixing some columns.
-     */
-    public ReadOnlyBooleanProperty fixingColumnsAllowedProperty() {
-        return fixingColumnsAllowedProperty;
-    }
-
-    /**
-     * Activate and deactivate the Column Header
-     *
-     * @param b
-     */
-    public final void setShowColumnHeader(final boolean b) {
-        showColumnHeader.setValue(b);
-    }
-
-    /**
-     * Return if the Column Header is showing.
-     *
-     * @return a boolean telling whether the column Header is shown
-     */
-    public final boolean isShowColumnHeader() {
-        return showColumnHeader.get();
-    }
-
-    /**
-     * BooleanProperty associated with the column Header.
-     *
-     * @return the BooleanProperty associated with the column Header.
-     */
-    public final BooleanProperty showColumnHeaderProperty() {
-        return showColumnHeader;
-    }
-
-    /**
-     * Activate and deactivate the Row Header.
-     *
-     * @param b
-     */
-    public final void setShowRowHeader(final boolean b) {
-        showRowHeader.setValue(b);
-    }
-
-    /**
-     * Return if the row Header is showing.
-     *
-     * @return a boolean telling if the row Header is being shown
-     */
-    public final boolean isShowRowHeader() {
-        return showRowHeader.get();
-    }
-
-    /**
-     * BooleanProperty associated with the row Header.
-     *
-     * @return the BooleanProperty associated with the row Header.
-     */
-    public final BooleanProperty showRowHeaderProperty() {
-        return showRowHeader;
-    }
-
-    /**
-     * This DoubleProperty represents the with of the rowHeader. This is just
-     * representing the width of the Labels, not the pickers.
-     *
-     * @return A DoubleProperty.
-     */
-    public final DoubleProperty rowHeaderWidthProperty(){
-        return rowHeaderWidth;
-    }
-    
-    /**
-     * Specify a new width for the row header.
-     *
-     * @param value
-     */
-    public final void setRowHeaderWidth(double value){
-        rowHeaderWidth.setValue(value);
-    }
-    
-    /**
-     *
-     * @return the current width of the row header.
-     */
-    public final double getRowHeaderWidth(){
-        return rowHeaderWidth.get();
-    }
-    
-    /**
-     * @return An ObservableMap with the row index as key and the Picker as a
-     * value.
-     */
-    public ObservableMap<Integer, Picker> getRowPickers() {
-        return rowPickers;
-    }
-
-    /**
-     * @return An ObservableMap with the column index as key and the Picker as a
-     * value.
-     */
-    public ObservableMap<Integer, Picker> getColumnPickers() {
-        return columnPickers;
-    }
-
-    /**
-     * This method will compute the best height for each line. That is to say
-     * a height where each content of each cell could be fully visible.\n
-     * Use this method wisely because it can degrade performance on great grid.
-     */
-    public void resizeRowsToFitContent() {
-        if (getCellsViewSkin() != null) {
-            getCellsViewSkin().resizeRowsToFitContent();
-        }
-    }
-    
-    /**
-     * This method will first apply {@link #resizeRowsToFitContent() } and then
-     * take the highest height and apply it to every row.\n
-     * Just as {@link #resizeRowsToFitContent() }, this method can be degrading
-     * your performance on great grid.
-     */
-    public void resizeRowsToMaximum(){
-        if (getCellsViewSkin() != null) {
-            getCellsViewSkin().resizeRowsToMaximum();
-        }
-    }
-    
-    /**
-     * This method will wipe all changes made to the row's height and set all row's
-     * height back to their default height defined in the model Grid.
-     */
-    public void resizeRowsToDefault() {
-        if (getCellsViewSkin() != null) {
-            getCellsViewSkin().resizeRowsToDefault();
-        }
-    }
-    
-    /**
-     * @param row
-     * @return the height of a particular row of the SpreadsheetView.
-     */
-    public double getRowHeight(int row) {
-        //Sometime, the skin is not initialised yet..
-        if (getCellsViewSkin() == null) {
-            return getGrid().getRowHeight(row);
-        } else {
-            return getCellsViewSkin().getRowHeight(row);
-        }
-    }
-    
-    /**
-     * Return the selectionModel used by the SpreadsheetView. 
-     * 
-     * @return {@link SpreadsheetViewSelectionModel}
-     */
-    public SpreadsheetViewSelectionModel getSelectionModel() {
-        return selectionModel;
-    }
-    
-    /**
-     * Scrolls the SpreadsheetView so that the given row is visible.
-     * @param modelRow 
-     */
-    public void scrollToRow(int modelRow){
-        cellsView.scrollTo(getFilteredRow(modelRow));
-    }
-    
-    /**
-     * Same method as {@link ScrollBar#setValue(double) } on the verticalBar.
-     *
-     * @param value
-     */
-    public void setVBarValue(double value) {
-        if (getCellsViewSkin() == null) {
-            Platform.runLater(() -> {
-                setVBarValue(value);
-            });
-            return;
-        }
-        getCellsViewSkin().getVBar().setValue(value);
-    }
-
-    /**
-     * Same method as {@link ScrollBar#setValue(double) } on the verticalBar.
-     *
-     * @param value
-     */
-    public void setHBarValue(double value) {
-        setHBarValue(value,0);
-    }
-    
-    private void setHBarValue(double value, int attempt) {
-        if(attempt > 10){
-            return;
-        }
-        if (getCellsViewSkin() == null) {
-            final int newAttempt = ++attempt;
-            Platform.runLater(() -> {
-                setHBarValue(value, newAttempt);
-            });
-            return;
-        }
-        getCellsViewSkin().setHbarValue(value);
-    }
-
-    /**
-     * Return the value of the vertical scrollbar. See {@link ScrollBar#getValue()
-     * }
-     *
-     * @return the value of the vertical scrollbar.
-     */
-    public double getVBarValue() {
-        if (getCellsViewSkin() != null && getCellsViewSkin().getVBar() != null) {
-            return getCellsViewSkin().getVBar().getValue();
-        }
-        return 0.0;
-    }
-
-    /**
-     * Return the value of the horizontal scrollbar. See {@link ScrollBar#getValue()
-     * }
-     *
-     * @return the value of the horizontal scrollbar.
-     */
-    public double getHBarValue() {
-        if (getCellsViewSkin() != null && getCellsViewSkin().getHBar() != null) {
-            return getCellsViewSkin().getHBar().getValue();
-        }
-        return 0.0;
-    }
-    
-    /**
-     * Scrolls the SpreadsheetView so that the given {@link SpreadsheetColumn} is visible.
-     * @param column 
-     */
-    public void scrollToColumn(SpreadsheetColumn column){
-        cellsView.scrollToColumn(column.column);
-    }
-    
-    /**
-     *
-     * Scrolls the SpreadsheetView so that the given column index is visible.
-     *
-     * @param modelColumn
-     *
-     */
-    public void scrollToColumnIndex(int modelColumn) {
-        cellsView.scrollToColumnIndex(modelColumn);
-    }
-
-    /**
-     * Return the editor associated with the CellType. (defined in
-     * {@link SpreadsheetCellType#createEditor(SpreadsheetView)}. FIXME Maybe
-     * keep the editor references inside the SpreadsheetCellType
-     * 
-     * @param cellType
-     * @return the editor associated with the CellType.
-     */
-    public final Optional<SpreadsheetCellEditor> getEditor(SpreadsheetCellType<?> cellType) {
-        if(cellType == null){
-            return Optional.empty();
-        }
-        SpreadsheetCellEditor cellEditor = editors.get(cellType);
-        if (cellEditor == null) {
-            cellEditor = cellType.createEditor(this);
-            if(cellEditor == null){
-                return Optional.empty();
-            }
-            editors.put(cellType, cellEditor);
-        }
-        return Optional.of(cellEditor);
-    }
-
-    /**
-     * Sets the value of the property editable.
-     * 
-     * @param b
-     */
-    public final void setEditable(final boolean b) {
-        cellsView.setEditable(b);
-    }
-
-    /**
-     * Gets the value of the property editable.
-     * 
-     * @return a boolean telling if the SpreadsheetView is editable.
-     */
-    public final boolean isEditable() {
-        return cellsView.isEditable();
-    }
-
-    /**
-     * Specifies whether this SpreadsheetView is editable - only if the
-     * SpreadsheetView, and the {@link SpreadsheetCell} within it are both
-     * editable will a {@link SpreadsheetCell} be able to go into its editing
-     * state.
-     * 
-     * @return the BooleanProperty associated with the editableProperty.
-     */
-    public final BooleanProperty editableProperty() {
-        return cellsView.editableProperty();
-    }
-
-    /**
-     * This Node is shown to the user when the SpreadsheetView has no content to show.
-     */
-    public final ObjectProperty<Node> placeholderProperty() {
-        return cellsView.placeholderProperty();
-    }
-
-    /**
-     * Sets the value of the placeholder property
-     *
-     * @param placeholder the node to show when the SpreadsheetView has no content to show.
-     */
-    public final void setPlaceholder(final Node placeholder) {
-        cellsView.setPlaceholder(placeholder);
-    }
-
-    /**
-     * Gets the value of the placeholder property.
-     *
-     * @return the Node used as a placeholder that is shown when the SpreadsheetView has no content to show.
-     */
-    public final Node getPlaceholder() {
-        return cellsView.getPlaceholder();
-    }
-
-    
-    /***************************************************************************
-     * COPY / PASTE METHODS
-     **************************************************************************/
-    
-    /**
-     * Put the current selection into the ClipBoard. This can be overridden by
-     * developers for custom behavior.
-     */
-    public void copyClipboard() {
-        checkFormat();
-
-        final ArrayList<GridChange> list = new ArrayList<>();
-        final ObservableList<TablePosition> posList = getSelectionModel().getSelectedCells();
-
-        for (final TablePosition<?, ?> p : posList) {
-            SpreadsheetCell cell = getGrid().getRows().get(getModelRow(p.getRow())).get(getModelColumn(p.getColumn()));
-            // Using SpreadsheetCell change to stock the information
-            // FIXME a dedicated class should be used
-            /**
-             * We need to add every cell contained in a span otherwise the
-             * rectangles computed when pasting will be wrong.
-             */
-            for (int row = 0; row < getRowSpan(cell, p.getRow()); ++row) {
-                for (int col = 0; col < getColumnSpan(cell); ++col) {
-                    try {
-                        new ObjectOutputStream(new ByteArrayOutputStream()).writeObject(cell.getItem());
-                        list.add(new GridChange(p.getRow() + row, p.getColumn() + col, null, cell.getItem() == null ? null : cell.getItem()));
-                    } catch (IOException exception) {
-                        list.add(new GridChange(p.getRow() + row, p.getColumn() + col, null, cell.getItem() == null ? null : cell.getItem().toString()));
-                    }
-                }
-            }
-        }
-        final ClipboardContent content = new ClipboardContent();
-        content.put(fmt, list);
-        Clipboard.getSystemClipboard().setContent(content);
-    }
-
-    /**
-     * Paste one value from the clipboard over the whole selection.
-     * @param change 
-     */
-    private void pasteOneValue(GridChange change) {
-        for (TablePosition position : getSelectionModel().getSelectedCells()) {
-            tryPasteCell(getModelRow(position.getRow()), getModelColumn(position.getColumn()), change.getNewValue());
-        }
-    }
-
-    /**
-     * Try to paste the given value into the given position.
-     * @param row
-     * @param column
-     * @param value 
-     */
-    private void tryPasteCell(int row, int column, Object value) {
-        final SpanType type = getSpanType(row, column);
-        if (type == SpanType.NORMAL_CELL || type == SpanType.ROW_VISIBLE) {
-            SpreadsheetCell cell = getGrid().getRows().get(row).get(column);
-            boolean succeed = cell.getCellType().match(value);
-            if (succeed) {
-                getGrid().setCellValue(cell.getRow(), cell.getColumn(),
-                        cell.getCellType().convertValue(value));
-            }
-        }
-    }
-
-    /**
-     * Try to paste the values given into the selection. If both selection are
-     * rectangles and the number of rows of the source is equal of the numbers
-     * of rows of the target AND number of columns of the target is a multiple
-     * of the number of columns of the source, then we can paste.
-     *
-     * Same goes if we invert the rows and columns.
-     * @param list
-     */
-    private void pasteMixedValues(ArrayList<GridChange> list) {
-        SelectionRange sourceSelectionRange = new SelectionRange();
-        sourceSelectionRange.fillGridRange(list);
-
-        //It means we have a rectangle.
-        if (sourceSelectionRange.getRange() != null) {
-            SelectionRange targetSelectionRange = new SelectionRange();
-            targetSelectionRange.fill(cellsView.getSelectionModel().getSelectedCells());
-            if (targetSelectionRange.getRange() != null) {
-                //If both selection are rectangle
-                GridRange sourceRange = sourceSelectionRange.getRange();
-                GridRange targetRange = targetSelectionRange.getRange();
-                int sourceRowGap = sourceRange.getBottom() - sourceRange.getTop() + 1;
-                int targetRowGap = targetRange.getBottom() - targetRange.getTop() + 1;
-
-                int sourceColumnGap = sourceRange.getRight() - sourceRange.getLeft() + 1;
-                int targetColumnGap = targetRange.getRight() - targetRange.getLeft() + 1;
-
-                final int offsetRow = targetRange.getTop() - sourceRange.getTop();
-                final int offsetCol = targetRange.getLeft() - sourceRange.getLeft();
-
-                //If the numbers of rows are the same and the targetColumnGap is a multiple of sourceColumnGap
-                if ((sourceRowGap == targetRowGap || targetRowGap == 1) && (targetColumnGap % sourceColumnGap) == 0) {
-                    for (final GridChange change : list) {
-                        int row = getModelRow(change.getRow() + offsetRow);
-                        int column = change.getColumn() + offsetCol;
-                        do {
-                            int modelColumn = getModelColumn(column);
-                            if (row < getGrid().getRowCount() && modelColumn < getGrid().getColumnCount()
-                                    && row >= 0 && column >= 0) {
-                                tryPasteCell(row, modelColumn, change.getNewValue());
-                            }
-                        } while ((column = column + sourceColumnGap) <= targetRange.getRight());
-                    }
-                    //If the numbers of columns are the same and the targetRowGap is a multiple of sourceRowGap
-                } else if ((sourceColumnGap == targetColumnGap || targetColumnGap == 1) && (targetRowGap % sourceRowGap) == 0) {
-                    for (final GridChange change : list) {
-
-                        int row = change.getRow() + offsetRow;
-                        int column = getModelColumn(change.getColumn() + offsetCol);
-                        do {
-                            int modelRow = getModelRow(row);
-                            if (modelRow < getGrid().getRowCount() && column < getGrid().getColumnCount()
-                                    && row >= 0 && column >= 0) {
-                                tryPasteCell(modelRow, column, change.getNewValue());
-                            }
-                        } while ((row = row + sourceRowGap) <= targetRange.getBottom());
-                    }
-                }
-            }
-        }
-    }
-
-    /**
-     * If we have several source values to paste into one cell, we do it.
-     *
-     * @param list
-     */
-    private void pasteSeveralValues(ArrayList<GridChange> list) {
-        // TODO algorithm very bad
-        int minRow = getGrid().getRowCount();
-        int minCol = getGrid().getColumnCount();
-        int maxRow = 0;
-        int maxCol = 0;
-        for (final GridChange p : list) {
-            final int tempcol = p.getColumn();
-            final int temprow = p.getRow();
-            if (tempcol < minCol) {
-                minCol = tempcol;
-            }
-            if (tempcol > maxCol) {
-                maxCol = tempcol;
-            }
-            if (temprow < minRow) {
-                minRow = temprow;
-            }
-            if (temprow > maxRow) {
-                maxRow = temprow;
-            }
-        }
-
-        final TablePosition<?, ?> p = cellsView.getFocusModel().getFocusedCell();
-
-        final int offsetRow = p.getRow() - minRow;
-        final int offsetCol = p.getColumn() - minCol;
-        final int rowCount = getGrid().getRowCount();
-        final int columnCount = getGrid().getColumnCount();
-        int row;
-        int column;
-
-        for (final GridChange change : list) {
-            row = getModelRow(change.getRow() + offsetRow);
-            column = getModelColumn(change.getColumn() + offsetCol);
-            if (row < rowCount && column < columnCount
-                    && row >= 0 && column >= 0) {
-                tryPasteCell(row, column, change.getNewValue());
-            }
-        }
-    }
-    
-    /**
-     * Try to paste the clipBoard to the specified position. Try to paste the
-     * current selection into the Grid. If the two contents are not matchable,
-     * then it's not pasted. This can be overridden by developers for custom
-     * behavior.
-     */
-    public void pasteClipboard() {
-        // FIXME Maybe move editableProperty to the model..
-        List<TablePosition> selectedCells = cellsView.getSelectionModel().getSelectedCells();
-        if (!isEditable() || selectedCells.isEmpty()) {
-            return;
-        }
-
-        checkFormat();
-        final Clipboard clipboard = Clipboard.getSystemClipboard();
-        if (clipboard.getContent(fmt) != null) {
-
-            @SuppressWarnings("unchecked")
-            final ArrayList<GridChange> list = (ArrayList<GridChange>) clipboard.getContent(fmt);
-            if (list.size() == 1) {
-                pasteOneValue(list.get(0));
-            } else if (selectedCells.size() > 1) {
-                pasteMixedValues(list);
-            } else {
-                pasteSeveralValues(list);
-            }
-            // To be improved
-        } else if (clipboard.hasString()) {
-            // final TablePosition<?,?> p =
-            // cellsView.getFocusModel().getFocusedCell();
-            //
-            // SpreadsheetCell stringCell =
-            // SpreadsheetCellType.STRING.createCell(0, 0, 1, 1,
-            // clipboard.getString());
-            // getGrid().getRows().get(p.getRow()).get(p.getColumn()).match(stringCell);
-
-        }
-    }
-
-    /**
-     * Create a menu on rightClick with two options: Copy/Paste This can be
-     * overridden by developers for custom behavior.
-     * 
-     * @return the ContextMenu to use.
-     */
-    public ContextMenu getSpreadsheetViewContextMenu() {
-        final ContextMenu contextMenu = new ContextMenu();
-
-        final MenuItem copyItem = new MenuItem(localize(asKey("spreadsheet.view.menu.copy"))); //$NON-NLS-1$
-        copyItem.setGraphic(new ImageView(new Image(SpreadsheetView.class
-                .getResourceAsStream("copySpreadsheetView.png")))); //$NON-NLS-1$
-        copyItem.setAccelerator(new KeyCodeCombination(KeyCode.C, KeyCombination.SHORTCUT_DOWN));
-        copyItem.setOnAction(new EventHandler<ActionEvent>() {
-            @Override
-            public void handle(ActionEvent e) {
-                copyClipboard();
-            }
-        });
-
-        final MenuItem pasteItem = new MenuItem(localize(asKey("spreadsheet.view.menu.paste"))); //$NON-NLS-1$
-        pasteItem.setGraphic(new ImageView(new Image(SpreadsheetView.class
-                .getResourceAsStream("pasteSpreadsheetView.png")))); //$NON-NLS-1$
-        pasteItem.setAccelerator(new KeyCodeCombination(KeyCode.V, KeyCombination.SHORTCUT_DOWN));
-        pasteItem.setOnAction(new EventHandler<ActionEvent>() {
-            @Override
-            public void handle(ActionEvent e) {
-                pasteClipboard();
-            }
-        });
-        
-        final Menu cornerMenu = new Menu(localize(asKey("spreadsheet.view.menu.comment"))); //$NON-NLS-1$
-        cornerMenu.setGraphic(new ImageView(new Image(SpreadsheetView.class
-                .getResourceAsStream("comment.png")))); //$NON-NLS-1$
-
-        final MenuItem topLeftItem = new MenuItem(localize(asKey("spreadsheet.view.menu.comment.top-left"))); //$NON-NLS-1$
-        topLeftItem.setOnAction(new EventHandler<ActionEvent>() {
-
-            @Override
-            public void handle(ActionEvent t) {
-                TablePosition<ObservableList<SpreadsheetCell>, ?> pos = cellsView.getFocusModel().getFocusedCell();
-                SpreadsheetCell cell = getGrid().getRows().get(getModelRow(pos.getRow())).get(getModelColumn(pos.getColumn()));
-                cell.activateCorner(SpreadsheetCell.CornerPosition.TOP_LEFT);
-                }
-        });
-        final MenuItem topRightItem = new MenuItem(localize(asKey("spreadsheet.view.menu.comment.top-right"))); //$NON-NLS-1$
-        topRightItem.setOnAction(new EventHandler<ActionEvent>() {
-
-            @Override
-            public void handle(ActionEvent t) {
-                TablePosition<ObservableList<SpreadsheetCell>, ?> pos = cellsView.getFocusModel().getFocusedCell();
-                SpreadsheetCell cell = getGrid().getRows().get(getModelRow(pos.getRow())).get(getModelColumn(pos.getColumn()));
-                cell.activateCorner(SpreadsheetCell.CornerPosition.TOP_RIGHT);
-            }
-        });
-        final MenuItem bottomRightItem = new MenuItem(localize(asKey("spreadsheet.view.menu.comment.bottom-right"))); //$NON-NLS-1$
-        bottomRightItem.setOnAction(new EventHandler<ActionEvent>() {
-
-            @Override
-            public void handle(ActionEvent t) {
-                TablePosition<ObservableList<SpreadsheetCell>, ?> pos = cellsView.getFocusModel().getFocusedCell();
-                SpreadsheetCell cell = getGrid().getRows().get(getModelRow(pos.getRow())).get(getModelColumn(pos.getColumn()));
-                cell.activateCorner(SpreadsheetCell.CornerPosition.BOTTOM_RIGHT);
-            }
-        });
-        final MenuItem bottomLeftItem = new MenuItem(localize(asKey("spreadsheet.view.menu.comment.bottom-left"))); //$NON-NLS-1$
-        bottomLeftItem.setOnAction(new EventHandler<ActionEvent>() {
-
-            @Override
-            public void handle(ActionEvent t) {
-                TablePosition<ObservableList<SpreadsheetCell>, ?> pos = cellsView.getFocusModel().getFocusedCell();
-                SpreadsheetCell cell = getGrid().getRows().get(getModelRow(pos.getRow())).get(getModelColumn(pos.getColumn()));
-                cell.activateCorner(SpreadsheetCell.CornerPosition.BOTTOM_LEFT);
-            }
-        });
-
-        cornerMenu.getItems().addAll(topLeftItem, topRightItem, bottomRightItem, bottomLeftItem);
-        
-        contextMenu.getItems().addAll(copyItem, pasteItem, cornerMenu);
-        return contextMenu;
-    }
-
-    /**
-     * This method is called when pressing the "delete" key on the
-     * SpreadsheetView. This will erase the values of selected cells. This can
-     * be overridden by developers for custom behavior.
-     */
-    public void deleteSelectedCells() {
-        for (TablePosition<ObservableList<SpreadsheetCell>, ?> position : getSelectionModel().getSelectedCells()) {
-            getGrid().setCellValue(getModelRow(position.getRow()), getModelColumn(position.getColumn()), null);
-        }
-    }
-    
-    /**
-     * Return the {@link SpanType} of a cell. This is used internally by the
-     * SpreadsheetView but some users may find it useful.
-     *
-     * @param rowIndex
-     * @param modelColumn
-     * @return The {@link SpanType} of a cell
-     */
-    public SpanType getSpanType(final int rowIndex, final int modelColumn) {
-        if (getGrid() == null) {
-            return SpanType.NORMAL_CELL;
-        }
-
-        if (rowIndex < 0 || modelColumn < 0 || rowIndex >= getItems().size() || modelColumn >= getGrid().getColumnCount()) {
-            return SpanType.NORMAL_CELL;
-        }
-
-        final SpreadsheetCell cell = getCellsView().getItems().get(rowIndex).get(modelColumn);
-
-        final int cellColumn = getHiddenColumns().nextClearBit(cell.getColumn());
-//        final int cellRow = spv.getViewRow(cell.getRow());
-        int cellRowSpan = getRowSpanFilter(cell);//cell.getRowSpan();
-
-        if (cellColumn == modelColumn /*&& cellRow == rowIndex*/ && cellRowSpan == 1) {
-            return SpanType.NORMAL_CELL;
-        }
-//        cellRowSpan = spv.getRowSpanFilter(cell);
-        final int cellColumnSpan = getColumnSpan(cell);
-        /**
-         * This is a consuming operation so we place it after the normal_cell
-         * case since this is the most typical case.
-         */
-        final GridViewSkin skin = getCellsViewSkin();
-        final boolean containsRowMinusOne = skin == null ? true : skin.containsRow(rowIndex - 1);
-        //If the cell above is the same.
-        final boolean containsSameCellMinusOne = rowIndex > 0
-                ? getCellsView().getItems().get(rowIndex - 1).get(modelColumn) == cell
-                : false;
-        if (containsRowMinusOne && cellColumnSpan > 1 && cellColumn != modelColumn && cellRowSpan > 1
-                && containsSameCellMinusOne) {
-            return SpanType.BOTH_INVISIBLE;
-        } else if (cellRowSpan > 1 && cellColumn == modelColumn) {
-            if ((!containsSameCellMinusOne || !containsRowMinusOne)) {
-                return SpanType.ROW_VISIBLE;
-            } else {
-                return SpanType.ROW_SPAN_INVISIBLE;
-            }
-        } else if (cellColumnSpan > 1 && (!containsSameCellMinusOne || !containsRowMinusOne)) {
-            /**
-             * If the next visible column from the starting column is my
-             * viewColumn, it means all columns before me are hidden and I must
-             * show myself.
-             */
-//            int columnVisible = spv.getHiddenColumns().nextClearBit(cell.getColumn());
-            if (cellColumn == modelColumn) {
-                return SpanType.NORMAL_CELL;
-            } else {
-                return SpanType.COLUMN_SPAN_INVISIBLE;
-            }
-        } else {
-            return SpanType.NORMAL_CELL;
-        }
-    }
-
-    /***************************************************************************
-     * * Private/Protected Implementation * *
-     **************************************************************************/
-
-    /**
-     * This is called when setting a Grid. The main idea is to re-use
-     * TableColumn if possible. Because we can have a great amount of time spent
-     * in com.sun.javafx.css.StyleManager.forget when removing lots of columns
-     * and adding new ones. So if we already have some, we can just re-use them
-     * so we avoid doign all the fuss with the TableColumns.
-     *
-     * @param grid
-     * @param columnIndex
-     * @return
-     */
-    private TableColumn<ObservableList<SpreadsheetCell>, SpreadsheetCell> getTableColumn(Grid grid, int columnIndex) {
-
-        TableColumn<ObservableList<SpreadsheetCell>, SpreadsheetCell> column;
-
-        String columnHeader = grid.getColumnHeaders().size() > columnIndex ? grid
-                .getColumnHeaders().get(columnIndex) : Utils.getExcelLetterFromNumber(columnIndex);
-
-        if (columnIndex < cellsView.getColumns().size()) {
-            column = (TableColumn<ObservableList<SpreadsheetCell>, SpreadsheetCell>) cellsView.getColumns().get(columnIndex);
-            column.setText(columnHeader);
-        } else {
-            column = new TableColumn<>(columnHeader);
-
-            column.setEditable(true);
-            // We don't want to sort the column
-            column.setSortable(false);
-
-            column.setReorderable(false);
-
-            // We assign a DataCell for each Cell needed (MODEL).
-            column.setCellValueFactory((TableColumn.CellDataFeatures<ObservableList<SpreadsheetCell>, SpreadsheetCell> p) -> {
-                if (columnIndex >= p.getValue().size()) {
-                    return null;
-                }
-                return new ReadOnlyObjectWrapper<>(p.getValue().get(columnIndex));
-            });
-            // We create a SpreadsheetCell for each DataCell in order to
-            // specify how to represent the DataCell(VIEW)
-            column.setCellFactory((TableColumn<ObservableList<SpreadsheetCell>, SpreadsheetCell> p) -> new CellView(handle));
-        }
-        return column;
-    }
-    
-    /**
-     * This static method creates a sample Grid with 100 rows and 15 columns.
-     * All cells are typed as String.
-     *
-     * @return the sample Grid
-     * @see SpreadsheetCellType#STRING
-     */
-    private static Grid getSampleGrid() {
-        GridBase gridBase = new GridBase(100, 15);
-        ObservableList<ObservableList<SpreadsheetCell>> rows = FXCollections.observableArrayList();
-
-        for (int row = 0; row < gridBase.getRowCount(); ++row) {
-            ObservableList<SpreadsheetCell> currentRow = FXCollections.observableArrayList();
-            for (int column = 0; column < gridBase.getColumnCount(); ++column) {
-                currentRow.add(SpreadsheetCellType.STRING.createCell(row, column, 1, 1, "toto"));
-            }
-            rows.add(currentRow);
-        }
-        gridBase.setRows(rows);
-        return gridBase;
-    }
-    
-    private void initRowFix(Grid grid) {
-        ObservableList<ObservableList<SpreadsheetCell>> rows = grid.getRows();
-        rowFix = new BitSet(rows.size());
-        rows:
-        for (int r = 0; r < rows.size(); ++r) {
-            ObservableList<SpreadsheetCell> row = rows.get(r);
-            for (SpreadsheetCell cell : row) {
-                if (getRowSpanFilter(cell) > 1) {
-                    continue rows;
-                }
-            }
-            rowFix.set(r);
-        }
-    }
-    
-    /**
-     * Verify that the grid is well-formed. Can be quite time-consuming I guess
-     * so I would like it not to be compulsory..
-     * 
-     * @param grid
-     */
-    private void verifyGrid(Grid grid) {
-        verifyColumnSpan(grid);
-    }
-
-    private void verifyColumnSpan(Grid grid) {
-        for (int i = 0; i < grid.getRows().size(); ++i) {
-            ObservableList<SpreadsheetCell> row = grid.getRows().get(i);
-            int count = 0;
-            for (int j = 0; j < row.size(); ++j) {
-                if (row.get(j).getColumnSpan() == 1) {
-                    ++count;
-                } else if (row.get(j).getColumnSpan() > 1) {
-                    ++count;
-                    SpreadsheetCell currentCell = row.get(j);
-                    for (int k = j + 1; k < currentCell.getColumn() + currentCell.getColumnSpan(); ++k) {
-                        if (!row.get(k).equals(currentCell)) {
-                            throw new IllegalStateException("\n At row " + i + " and column " + j //$NON-NLS-1$ //$NON-NLS-2$
-                                    + ": this cell is in the range of a columnSpan but is different. \n" //$NON-NLS-1$
-                                    + "Every cell in a range of a ColumnSpan must be of the same instance."); //$NON-NLS-1$
-                        }
-                        ++count;
-                        ++j;
-                    }
-                } else {
-                    throw new IllegalStateException("\n At row " + i + " and column " + j //$NON-NLS-1$ //$NON-NLS-2$
-                            + ": this cell has a negative columnSpan"); //$NON-NLS-1$
-                }
-            }
-            if (count != grid.getColumnCount()) {
-                throw new IllegalStateException("The row" + i //$NON-NLS-1$
-                        + " has a number of cells different of the columnCount declared in the grid."); //$NON-NLS-1$
-            }
-        }
-    }
-
-    private void checkFormat() {
-        if ((fmt = DataFormat.lookupMimeType("SpreadsheetView")) == null) { //$NON-NLS-1$
-            fmt = new DataFormat("SpreadsheetView"); //$NON-NLS-1$
-        }
-    }
-
-    /**
-     * ********************************************************************* *
-     * private listeners
-     * ********************************************************************
-     */
-
-    private final ListChangeListener<Integer> fixedRowsListener = new ListChangeListener<Integer>() {
-        @Override
-        public void onChanged(ListChangeListener.Change<? extends Integer> c) {
-            while (c.next()) {
-                if (c.wasAdded()) {
-                    List<? extends Integer> newRows = c.getAddedSubList();
-                    if(!areRowsFixable(newRows)){
-                        throw new IllegalArgumentException(computeReason(newRows));
-                    }
-                    FXCollections.sort(fixedRows);
-                }
-                
-                if(c.wasRemoved()){
-                    //Handle this case.
-                }
-            }
-        }
-    };
-
-        private String computeReason(List<? extends Integer> list) {
-        String reason = "\n A row cannot be fixed. \n"; //$NON-NLS-1$
-
-        for (Integer row : list) {
-            //If this row is not fixable, we need to identify the maximum span
-            if (!isRowFixable(row)) {
-
-                int maxSpan = 1;
-                List<SpreadsheetCell> gridRow = getGrid().getRows().get(row);
-                for (SpreadsheetCell cell : gridRow) {
-                    if(!list.contains(cell.getRow())){
-                        reason += "The row " + row + " is inside a row span and the starting row " + cell.getRow() + " is not fixed.\n"; //$NON-NLS-1$ //$NON-NLS-2$ //$NON-NLS-3$
-                    }
-                    //We only want to consider the original cell.
-                    if (cell.getRowSpan() > maxSpan && cell.getRow() == row) {
-                        maxSpan = cell.getRowSpan();
-                    }
-                }
-                //Then we need to verify that all rows within that span are fixed.
-                int count = row + maxSpan - 1;
-                for (int index = row + 1; index < count; ++index) {
-                    if (!list.contains(index)) {
-                        reason += "One cell on the row " + row + " has a row span of " + maxSpan + ". " //$NON-NLS-1$ //$NON-NLS-2$ //$NON-NLS-3$
-                                + "But the row " + index + " contained within that span is not fixed.\n"; //$NON-NLS-1$ //$NON-NLS-2$
-                    }
-                }
-            }
-        }
-        return reason;
-    }
-
-    private final ListChangeListener<SpreadsheetColumn> fixedColumnsListener = new ListChangeListener<SpreadsheetColumn>() {
-        @Override
-        public void onChanged(ListChangeListener.Change<? extends SpreadsheetColumn> c) {
-            while (c.next()) {
-                if (c.wasAdded()) {
-                    List<? extends SpreadsheetColumn> newColumns = c.getAddedSubList();
-                    if (!areSpreadsheetColumnsFixable(newColumns)) {
-                        List<Integer> newList = new ArrayList<>();
-                        for (SpreadsheetColumn column : newColumns) {
-                            if (column != null) {
-                                newList.add(columns.indexOf(column));
-                            }
-                        }
-                        throw new IllegalArgumentException(computeReason(newList));
-                    }
-                }
-            }
-        }
-
-        private String computeReason(List<Integer> list) {
-
-            String reason = "\n This column cannot be fixed."; //$NON-NLS-1$
-            final ObservableList<ObservableList<SpreadsheetCell>> rows = getGrid().getRows();
-            for (Integer columnIndex : list) {
-                //If this row is not fixable, we need to identify the maximum span
-                if (!isColumnFixable(columnIndex)) {
-                    int maxSpan = 1;
-                    SpreadsheetCell cell;
-                    for (List<SpreadsheetCell> row : rows) {
-                        cell = row.get(columnIndex);
-                        //If the original column is not within this range, there is not need to look deeper.
-                        if (!list.contains(cell.getColumn())) {
-                            reason += "The column " + columnIndex + " is inside a column span and the starting column " + cell.getColumn() + " is not fixed.\n"; //$NON-NLS-1$ //$NON-NLS-2$ //$NON-NLS-3$
-                        }
-                        //We only want to consider the original cell.
-                        if (cell.getColumnSpan() > maxSpan && cell.getColumn() == columnIndex) {
-                            maxSpan = cell.getColumnSpan();
-                        }
-                    }
-                    //Then we need to verify that all columns within that span are fixed.
-                    int count = columnIndex + maxSpan - 1;
-                    for (int index = columnIndex + 1; index < count; ++index) {
-                        if (!list.contains(index)) {
-                            reason += "One cell on the column " + columnIndex + " has a column span of " + maxSpan + ". " //$NON-NLS-1$ //$NON-NLS-2$ //$NON-NLS-3$
-                                    + "But the column " + index + " contained within that span is not fixed.\n"; //$NON-NLS-1$ //$NON-NLS-2$
-                        }
-                    }
-                }
-            }
-            return reason;
-        }
-    };
-
-    private final ChangeListener<ContextMenu> contextMenuChangeListener = new ChangeListener<ContextMenu>() {
-        
-        @Override
-        public void changed(ObservableValue<? extends ContextMenu> arg0, ContextMenu oldContextMenu, final ContextMenu newContextMenu) {
-            if(oldContextMenu !=null){
-                oldContextMenu.setOnShowing(null);
-            }
-            if(newContextMenu != null){
-                newContextMenu.setOnShowing(new WeakEventHandler<>(hideContextMenuEventHandler));
-            }
-        }
-    };
-    
-    private final EventHandler<WindowEvent> hideContextMenuEventHandler = new EventHandler<WindowEvent>() {
-        @Override
-        public void handle(WindowEvent arg0) {
-            // We don't want to open a contextMenu when editing
-            // because editors
-            // have their own contextMenu
-            if (getEditingCell() != null) {
-                // We're being reactive but we want to be pro-active
-                // so we may need a work-around.
-                Platform.runLater(()->{
-                    getContextMenu().hide();
-                });
-            }
-        }
-    };
-    
-    private final EventHandler<KeyEvent> keyPressedHandler = (KeyEvent keyEvent) -> {
-        TablePosition<ObservableList<SpreadsheetCell>, ?> position = getSelectionModel().getFocusedCell();
-        // Go to the next row only if we're not editing
-        if (getEditingCell() == null && KeyCode.ENTER.equals(keyEvent.getCode())) {
-            if (position != null) {
-                if(keyEvent.isShiftDown()){
-                     ((GridViewBehavior)getCellsViewSkin().getBehavior()).selectCell(-1, 0);
-                }else{
-                     ((GridViewBehavior)getCellsViewSkin().getBehavior()).selectCell(1, 0);
-                }
-                //We consume the event because we don't want to go in edition
-                keyEvent.consume();
-            }
-            ReflectionUtils.callMethod(getCellsViewSkin(), "scrollHorizontally");
-            // Go to next cell
-        } else if (getEditingCell() == null 
-                && KeyCode.TAB.equals(keyEvent.getCode()) 
-                && !keyEvent.isShortcutDown()) {
-            if (position != null) {
-                if (keyEvent.isShiftDown()) {
-                    getSelectionModel().clearAndSelectLeftCell();
-                } else {
-                    getSelectionModel().clearAndSelectRightCell();
-                }
-            }
-            //We consume the event because we don't want to loose focus
-            keyEvent.consume();
-            ReflectionUtils.callMethod(getCellsViewSkin(), "scrollHorizontally");
-            // We want to erase values when delete key is pressed.
-        } else if (KeyCode.DELETE.equals(keyEvent.getCode())) {
-            deleteSelectedCells();
-
-        } 
-        else if (isEditionKey(keyEvent)) {
-            getCellsView().edit(position.getRow(), position.getTableColumn());
-        } else if (keyEvent.isShortcutDown() && (KeyCode.NUMPAD0.equals(keyEvent.getCode())
-                || KeyCode.DIGIT0.equals(keyEvent.getCode()))) {
-            //Reset zoom to zero.
-            setZoomFactor(1.0);
-        } else if (keyEvent.isShortcutDown() && KeyCode.ADD.equals(keyEvent.getCode())) {
-            incrementZoom();
-        } else if (keyEvent.isShortcutDown() && KeyCode.SUBTRACT.equals(keyEvent.getCode())) {
-            decrementZoom();
-        }
-    };
-    
-    /**
-     * We want NOT to go in edition if we're pressing SHIFT and if we're using
-     * the navigation keys. But we still want the user to go in edition with
-     * SHIFT and some letters for example if he wants a capital letter. FIXME
-     * Add a test to prevent the Shift fail case.
-     *
-     * We go in edition if we're typing a letter or a digit simply. Also add the
-     * sign because we can directly modify the number by typing "+1" in a cell.
-     *
-     * @param keyEvent
-     * @return
-     */
-    private boolean isEditionKey(KeyEvent keyEvent) {
-        return !keyEvent.isShortcutDown()
-                && !keyEvent.getCode().isNavigationKey()
-                && !keyEvent.getCode().isFunctionKey()
-                && !keyEvent.getCode().isModifierKey()
-                && !keyEvent.getCode().isMediaKey()
-                && keyEvent.getCode() != KeyCode.ESCAPE;
-    }
-    
-    /**
-     * This event is thrown on the SpreadsheetView when the user resize a row
-     * with its mouse.
-     */
-    public static class RowHeightEvent extends Event {
-
-        /**
-         * This is the event used by {@link RowHeightEvent}.
-         */
-        public static final EventType<RowHeightEvent> ROW_HEIGHT_CHANGE = new EventType<>(Event.ANY, "RowHeightChange"); //$NON-NLS-1$
-
-        private final int modelRow;
-        private final double height;
-
-        public RowHeightEvent(int row, double height) {
-            super(ROW_HEIGHT_CHANGE);
-            this.modelRow = row;
-            this.height = height;
-        }
-
-        /**
-         * Return the row index that has been resized.
-         * @return the row index that has been resized.
-         */
-        public int getRow() {
-            return modelRow;
-        }
-
-        /**
-         * Return the new height for this row.
-         * @return the new height for this row.
-         */
-        public double getHeight() {
-            return height;
-        }
-    }
-    
-    /**
-     * This event is thrown on the SpreadsheetView when the user resize a column
-     * with its mouse.
-     */
-    public static class ColumnWidthEvent extends Event {
-
-        /**
-         * This is the event used by {@link ColumnWidthEvent}.
-         */
-        public static final EventType<ColumnWidthEvent> COLUMN_WIDTH_CHANGE = new EventType<>(Event.ANY, "ColumnWidthChange"); //$NON-NLS-1$
-
-        private final int column;
-        private final double width;
-
-        public ColumnWidthEvent(int column, double width) {
-            super(COLUMN_WIDTH_CHANGE);
-            this.column = column;
-            this.width = width;
-        }
-
-        /**
-         * Return the column index that has been resized.
-         * @return the column index that has been resized.
-         */
-        public int getColumn() {
-            return column;
-        }
-
-        /**
-         * Return the new width for this column.
-         * @return the new width for this column.
-         */
-        public double getWidth() {
-            return width;
-        }
-    }
-}
+/**
+ * Copyright (c) 2013, 2016 ControlsFX
+ * All rights reserved.
+ *
+ * Redistribution and use in source and binary forms, with or without
+ * modification, are permitted provided that the following conditions are met:
+ *     * Redistributions of source code must retain the above copyright
+ * notice, this list of conditions and the following disclaimer.
+ *     * Redistributions in binary form must reproduce the above copyright
+ * notice, this list of conditions and the following disclaimer in the
+ * documentation and/or other materials provided with the distribution.
+ *     * Neither the name of ControlsFX, any associated website, nor the
+ * names of its contributors may be used to endorse or promote products
+ * derived from this software without specific prior written permission.
+ *
+ * THIS SOFTWARE IS PROVIDED BY THE COPYRIGHT HOLDERS AND CONTRIBUTORS "AS IS" AND
+ * ANY EXPRESS OR IMPLIED WARRANTIES, INCLUDING, BUT NOT LIMITED TO, THE IMPLIED
+ * WARRANTIES OF MERCHANTABILITY AND FITNESS FOR A PARTICULAR PURPOSE ARE
+ * DISCLAIMED. IN NO EVENT SHALL CONTROLSFX BE LIABLE FOR ANY
+ * DIRECT, INDIRECT, INCIDENTAL, SPECIAL, EXEMPLARY, OR CONSEQUENTIAL DAMAGES
+ * (INCLUDING, BUT NOT LIMITED TO, PROCUREMENT OF SUBSTITUTE GOODS OR SERVICES;
+ * LOSS OF USE, DATA, OR PROFITS; OR BUSINESS INTERRUPTION) HOWEVER CAUSED AND
+ * ON ANY THEORY OF LIABILITY, WHETHER IN CONTRACT, STRICT LIABILITY, OR TORT
+ * (INCLUDING NEGLIGENCE OR OTHERWISE) ARISING IN ANY WAY OUT OF THE USE OF THIS
+ * SOFTWARE, EVEN IF ADVISED OF THE POSSIBILITY OF SUCH DAMAGE.
+ */
+package org.controlsfx.control.spreadsheet;
+
+import impl.org.controlsfx.ReflectionUtils;
+import impl.org.controlsfx.spreadsheet.*;
+import impl.org.controlsfx.spreadsheet.RectangleSelection.GridRange;
+import impl.org.controlsfx.spreadsheet.RectangleSelection.SelectionRange;
+import javafx.application.Platform;
+import javafx.beans.InvalidationListener;
+import javafx.beans.Observable;
+import javafx.beans.property.*;
+import javafx.beans.value.ChangeListener;
+import javafx.beans.value.ObservableValue;
+import javafx.beans.value.WeakChangeListener;
+import javafx.collections.FXCollections;
+import javafx.collections.ListChangeListener;
+import javafx.collections.ObservableList;
+import javafx.collections.ObservableMap;
+import javafx.collections.transformation.FilteredList;
+import javafx.collections.transformation.SortedList;
+import javafx.event.*;
+import javafx.geometry.Pos;
+import javafx.scene.Node;
+import javafx.scene.control.*;
+import javafx.scene.image.Image;
+import javafx.scene.image.ImageView;
+import javafx.scene.input.*;
+import javafx.scene.transform.Scale;
+import javafx.stage.WindowEvent;
+import javafx.util.Pair;
+import org.controlsfx.tools.Utils;
+
+import java.io.ByteArrayOutputStream;
+import java.io.IOException;
+import java.io.ObjectOutputStream;
+import java.util.*;
+import java.util.concurrent.ExecutionException;
+import java.util.concurrent.FutureTask;
+import java.util.function.Predicate;
+import java.util.logging.Level;
+import java.util.logging.Logger;
+
+import static impl.org.controlsfx.i18n.Localization.asKey;
+import static impl.org.controlsfx.i18n.Localization.localize;
+
+/**
+ * The SpreadsheetView is a control similar to the JavaFX {@link TableView}
+ * control but with different functionalities and use cases. The aim is to have
+ * a powerful grid where data can be written and retrieved.
+ * 
+ * <h3>Features</h3>
+ * <ul>
+ * <li>Cells can span in row and in column.</li>
+ * <li>Rows can be fixed to the top of the {@link SpreadsheetView} so that they
+ * are always visible on screen.</li>
+ * <li>Columns can be fixed to the left of the {@link SpreadsheetView} so that
+ * they are always visible on screen.</li>
+ * <li>A row header can be switched on in order to display the row number.</li>
+ * <li>Rows can be resized just like columns with click &amp; drag.</li>
+ * <li>Both row and column header can be visible or invisible.</li>
+ * <li>Selection of several cells can be made with a click and drag.</li>
+ * <li>A copy/paste context menu is accessible with a right-click. The usual
+ * shortcuts are also working.</li>
+ * <li>{@link Picker} can be placed above column header or to the side of the
+ * row header.</li>
+ * <li>Rows and columns can be hidden (like Excel grouping).</li>
+ * <li>Zoom in and out in order for the SpreadsheetView to fit on a monitor.</li>
+ * <li>Rows can be sorted using a {@link Comparator}.</li>
+ * </ul>
+ * 
+ * <br>
+ * 
+ * <h3>Fixing Rows and Columns</h3> 
+ * <br>
+ * You can fix some rows and some columns by right-clicking on their header. A
+ * context menu will appear if it's possible to fix them. When fixed, the label
+ * header will then be in italic and the background will turn to dark grey.
+ * <br>
+ * You have also the possibility to fix them manually by adding and removing
+ * items from {@link #getFixedRows()} and {@link #getFixedColumns()}. But you
+ * are strongly advised to check if it's possible to do so with
+ * {@link SpreadsheetColumn#isColumnFixable()} for the fixed columns and with
+ * {@link #isRowFixable(int)} for the fixed rows.
+ * <br>
+ *
+ * A set of rows cannot be fixed if any cell inside these rows has a row span
+ * superior to the number of fixed rows. Likewise, a set of columns cannot be
+ * fixed if any cell inside these columns has a column span superior to the
+ * number of fixed columns.
+ * 
+ * <br><br>
+ * If you want to fix several rows or columns together, and they have a span
+ * inside, you can call {@link #areRowsFixable(java.util.List) } or  {@link #areSpreadsheetColumnsFixable(java.util.List)
+ * }
+ * to verify if you can fix them. Be sure to add them all in once otherwise the
+ * system will detect that a span is going out of bounds and will throw an
+ * exception.
+ *
+ * Calling those methods prior
+ * every move will ensure that no exception will be thrown.
+ * <br><br>
+ * You have also the possibility to deactivate these possibilities. For example,
+ * you force some row/column to be fixed and then the user cannot change the 
+ * settings. 
+ * <br>
+ * 
+ * <h3>Headers</h3>
+ * <br>
+ * You can also access and toggle header's visibility by using the methods
+ * provided like {@link #setShowRowHeader(boolean) } or {@link #setShowColumnHeader(boolean)
+ * }.
+ * 
+ * <br>
+ * Users can double-click on a column header will resize the column to the best
+ * size in order to fully see each cell in it. Same rule apply for row header.
+ * Also note that double-clicking on the little space between two row or two
+ * columns (when resizable) will also work just like Excel.
+ * 
+ * <h3>Pickers</h3>
+ * <br>
+ * 
+ * You can show some little images next to the headers. They will appear on the
+ * left of the VerticalHeader and on top on the HorizontalHeader. They are
+ * called "picker" because they were used originally for picking a row or a
+ * column to insert in the SpreadsheetView.
+ * <br>
+ * But you can do anything you want with it. Simply put a row or a column index
+ * in {@link #getRowPickers() } and {@link #getColumnPickers() } along with an
+ * instance of {@link Picker}. You can override the {@link Picker#onClick() }
+ * method in order to react when the user click on the picker.
+ * <br>
+ * The pickers will appear on the top of the column's header and on the left of
+ * the row's header.
+ * <br>
+ *
+ * For example, here is a picker displayed for a row that allow to group rows
+ * like Excel:
+ * <br>
+ * <center><img src="pickerExample.png" alt="A Picker that can hide some rows."></center>
+ * <br>
+ * Once we clicked on the picker (minus sign), the rows are hidden.
+ * <br>
+ * <center><img src="pickerExample2.png" alt="A Picker that can sho some rows."></center>
+ * <br>
+ * Here is the code related to the images :
+ * <pre>
+ * Picker picker = new Picker() {
+ *          &#64;Override
+ *          public void onClick() {
+ *          //If my details are hidden
+ *              if (getHiddenRows().get(3)) {
+ *                  showRow(3);
+ *                  showRow(4);
+ *                  showRow(5);
+ *                  showRow(6);
+ *              } else {
+ *                  hideRow(3);
+ *                  hideRow(4);
+ *                  hideRow(5);
+ *                  hideRow(6);
+ *              }
+ *          }
+ * };
+ * getRowPickers().put(2, picker);
+ *
+ * </pre>
+ * <h3>Copy pasting</h3> You can copy any cell you want and paste it elsewhere.
+ * Be aware that only the value inside will be pasted, not the style nor the
+ * type. Thus the value you're trying to paste must be compatible with the
+ * {@link SpreadsheetCellType} of the receiving cell. Pasting a Double into a
+ * String will work but the reverse operation will not. 
+ * <br>
+ * See {@link SpreadsheetCellType} <i>Value Verification</i> documentation for more 
+ * information.
+ * <br>
+ * A unique cell or a selection can be copied and pasted.
+ * 
+ * <br>
+ * <br>
+ * <h3>Hiding rows and columns</h3>
+ * <p>
+ * Rows and columns can be hidden if you need to. Simply call {@link #showRow(int)
+ * } or {@link #hideRow(int) } in order to toggle the visibility of a row. Same
+ * for the column.
+ * <br>
+ * Note that the span of the cell (in row or column) will automatically adapt
+ * based on the visible rows or columns. You have nothing to do.
+ *  <br>
+ * Because toggling visibility have an impact on the Grid, if you have a lot of
+ * rows/columns to show or hide, you may consider setting them all directly by
+ * using {@link #setHiddenRows(java.util.BitSet) }. The {@link BitSet} represent
+ * all your rows/columns and the bit associated to it represent its visibility.
+ *
+ * <h3>Zoom</h3>
+ * The SpreadsheetView offers the possibility to zoom in or out. This is useful
+ * when you have a second monitor and you want your whole grid to fit in. Or
+ * when you want to draw the attention on a particular portion of the grid.
+ * <br>
+ * You can modify the zoom factor by playing with {@link #setZoomFactor(java.lang.Double)
+ * }. We recommend using value between 2 and 0.1.
+ * <br>
+ * Also note that the SpreadsheetView is configured to react when CTRL + and
+ * CTRL - are triggered by, respectively, zooming in and zooming out by 10%.
+ * Also CTRL 0 will bring the zoom back to default (1).
+ * 
+ * <h3>Code Samples</h3> Just like the {@link TableView}, you instantiate the
+ * underlying model, a {@link Grid}. You will create some rows filled with {@link SpreadsheetCell}.
+ * 
+ * <br>
+ * <br>
+ * 
+ * <pre>
+ * int rowCount = 15;
+ *     int columnCount = 10;
+ *     GridBase grid = new GridBase(rowCount, columnCount);
+ *     
+ *     ObservableList&lt;ObservableList&lt;SpreadsheetCell&gt;&gt; rows = FXCollections.observableArrayList();
+ *     for (int row = 0; row &lt; grid.getRowCount(); ++row) {
+ *         final ObservableList&lt;SpreadsheetCell&gt; list = FXCollections.observableArrayList();
+ *         for (int column = 0; column &lt; grid.getColumnCount(); ++column) {
+ *             list.add(SpreadsheetCellType.STRING.createCell(row, column, 1, 1,"value"));
+ *         }
+ *         rows.add(list);
+ *     }
+ *     grid.setRows(rows);
+ *
+ *     SpreadsheetView spv = new SpreadsheetView(grid);
+ *     
+ * </pre>
+ * 
+ * At that moment you can span some of the cells with the convenient method
+ * provided by the grid. Then you just need to instantiate the SpreadsheetView. <br>
+ * <h3>Visual:</h3> <center><img src="spreadsheetView.png" alt="Screenshot of SpreadsheetView"></center>
+ * 
+ * @see SpreadsheetCell
+ * @see SpreadsheetCellBase
+ * @see SpreadsheetColumn
+ * @see Grid
+ * @see GridBase
+ * @see Picker
+ */
+public class SpreadsheetView extends Control{
+
+    /***************************************************************************
+     * * Static Fields * *
+     **************************************************************************/
+
+    /**
+     * The SpanType describes in which state each cell can be. When a spanning
+     * is occurring, one cell is becoming larger and the others are becoming
+     * invisible. Thus, that particular cell is masking the others. <br>
+     * <br>
+     * But the SpanType cannot be known in advance because it's evolving for
+     * each cell during the lifetime of the {@link SpreadsheetView}. Suppose you
+     * have a cell spanning in row, the first one is in a ROW_VISIBLE state, and
+     * all the other below are in a ROW_SPAN_INVISIBLE state. But if the user is
+     * scrolling down, the first will go out of sight. At that moment, the
+     * second cell is switching from ROW_SPAN_INVISIBLE state to ROW_VISIBLE
+     * state. <br>
+     * <br>
+     * 
+     * <center><img src="spanType.png" alt="Screenshot of SpreadsheetView.SpanType"></center>
+     * Refer to {@link SpreadsheetView} for more information.
+     */
+    public static enum SpanType {
+
+        /**
+         * Visible cell, can be a unique cell (no span) or the first one inside
+         * a column spanning cell.
+         */
+        NORMAL_CELL,
+
+        /**
+         * Invisible cell because a cell in a NORMAL_CELL state on the left is
+         * covering it.
+         */
+        COLUMN_SPAN_INVISIBLE,
+
+        /**
+         * Invisible cell because a cell in a ROW_VISIBLE state on the top is
+         * covering it.
+         */
+        ROW_SPAN_INVISIBLE,
+
+        /** Visible Cell but has some cells below in a ROW_SPAN_INVISIBLE state. */
+        ROW_VISIBLE,
+
+        /**
+         * Invisible cell situated in diagonal of a cell in a ROW_VISIBLE state.
+         */
+        BOTH_INVISIBLE;
+    }
+
+    /**
+     * Default width of the VerticalHeader.
+     */
+    private static final double DEFAULT_ROW_HEADER_WIDTH = 30.0;
+    /***************************************************************************
+     * * Private Fields * *
+     **************************************************************************/
+
+    private final SpreadsheetGridView cellsView;// The main cell container.
+    private SimpleObjectProperty<Grid> gridProperty = new SimpleObjectProperty<>();
+    private DataFormat fmt;
+    
+    private final ObservableList<Integer> fixedRows = FXCollections.observableArrayList();
+    private final ObservableList<SpreadsheetColumn> fixedColumns = FXCollections.observableArrayList();
+
+    private final BooleanProperty fixingRowsAllowedProperty = new SimpleBooleanProperty(true);
+    private final BooleanProperty fixingColumnsAllowedProperty = new SimpleBooleanProperty(true);
+
+    private final BooleanProperty showColumnHeader = new SimpleBooleanProperty(true, "showColumnHeader", true); //$NON-NLS-1$
+    private final BooleanProperty showRowHeader = new SimpleBooleanProperty(true, "showRowHeader", true); //$NON-NLS-1$
+
+    private BitSet rowFix; // Compute if we can fix the rows or not.
+
+    private final ObservableMap<Integer, Picker> rowPickers = FXCollections.observableHashMap();
+
+    private final ObservableMap<Integer, Picker> columnPickers = FXCollections.observableHashMap();
+
+    // Properties needed by the SpreadsheetView and managed by the skin (source
+    // is the VirtualFlow)
+    private ObservableList<SpreadsheetColumn> columns = FXCollections.observableArrayList();
+    private Map<SpreadsheetCellType<?>, SpreadsheetCellEditor> editors = new IdentityHashMap<>();
+    private final SpreadsheetViewSelectionModel selectionModel;
+
+    /**
+     * The vertical header width, just for the Label, not the Pickers.
+     */
+    private final DoubleProperty rowHeaderWidth = new SimpleDoubleProperty(DEFAULT_ROW_HEADER_WIDTH);
+    
+    //Zoom for the SpreadsheetView.
+    private DoubleProperty zoomFactor = new SimpleDoubleProperty(1);
+    private static final double MIN_ZOOM = 0.1;
+    private static final double MAX_ZOOM = 2;
+    private static final double STEP_ZOOM = 0.10;
+    //The visible rows.
+    private final ObjectProperty<BitSet> hiddenRowsProperty = new SimpleObjectProperty<>();
+    private final ObjectProperty<BitSet> hiddenColumnsProperty = new SimpleObjectProperty<>();
+    private HashMap<Integer, Integer> rowMap;
+    private HashMap<Integer, Integer> columnMap = new HashMap<>();
+    private Integer filteredRow;
+    private FilteredList<ObservableList<SpreadsheetCell>> filteredList;
+    private SortedList<ObservableList<SpreadsheetCell>> sortedList;
+
+    /**
+     * Since the default with applied to TableColumn is 80. If a user sets a
+     * width of 80, the column will be detected as having the default with and
+     * therefore will be requested to be autosized. In order to prevent that, we
+     * must detect which columns has been specifically set and which not. With
+     * that BitSet, we are able to make the difference between a "default" 80
+     * width applied by the system, and a 80 width applid by a user.
+     */
+    private final BitSet columnWidthSet = new BitSet();
+    // The handle that bridges with implementation.
+    final SpreadsheetHandle handle = new SpreadsheetHandle() {
+        
+        @Override
+        protected SpreadsheetView getView() {
+            return SpreadsheetView.this;
+        }
+
+        @Override
+        protected GridViewSkin getCellsViewSkin() {
+            return SpreadsheetView.this.getCellsViewSkin();
+        }
+
+        @Override
+        protected SpreadsheetGridView getGridView() {
+            return SpreadsheetView.this.getCellsView();
+        }
+
+        @Override
+        protected boolean isColumnWidthSet(int indexColumn) {
+            return columnWidthSet.get(indexColumn);
+        }
+    };
+
+    /**
+     * @return the inner table view skin
+     */
+    final GridViewSkin getCellsViewSkin() {
+        return (GridViewSkin) (cellsView.getSkin());
+    }
+
+    /**
+     * @return the inner table view
+     */
+    final SpreadsheetGridView getCellsView() {
+        return cellsView;
+    }
+    
+    /**
+     * Used by {@link SpreadsheetColumn} internally in order to specify if a
+     * column width has been set by the user.
+     *
+     * @param indexColumn
+     */
+    void columnWidthSet(int indexColumn) {
+        columnWidthSet.set(indexColumn);
+    }
+
+    /***************************************************************************
+     * * Constructor * *
+     **************************************************************************/
+
+    /**
+     * This constructor will generate sample Grid with 100 rows and 15 columns.
+     * All cells are typed as String (see {@link SpreadsheetCellType#STRING}).
+     */
+    public SpreadsheetView(){
+        this(getSampleGrid());
+        for(SpreadsheetColumn column: getColumns()){
+            column.setPrefWidth(100);
+        }
+    }
+    
+    /**
+     * Creates a SpreadsheetView control with the {@link Grid} specified.
+     *
+     * @param grid The Grid that contains the items to be rendered
+     */
+    public SpreadsheetView(final Grid grid) {
+        super();
+        //We want to recompute the rectangleHeight when a fixedRow is resized.
+        addEventHandler(RowHeightEvent.ROW_HEIGHT_CHANGE, (RowHeightEvent event) -> {
+            if(getFixedRows().contains(getModelRow(event.getRow())) && getCellsViewSkin() != null){
+                getCellsViewSkin().computeFixedRowHeight();
+            }
+        });
+        hiddenRowsProperty.addListener(new InvalidationListener() {
+            @Override
+            public void invalidated(Observable observable) {
+                computeRowMap();
+                initRowFix(grid);
+            }
+        });
+        hiddenColumnsProperty.addListener(new InvalidationListener() {
+            @Override
+            public void invalidated(Observable observable) {
+                computeColumnMap();
+                initRowFix(grid);
+            }
+        });
+        getStyleClass().add("SpreadsheetView"); //$NON-NLS-1$
+        // anonymous skin
+        setSkin(new Skin<SpreadsheetView>() {
+            @Override
+            public Node getNode() {
+                return SpreadsheetView.this.getCellsView();
+            }
+
+            @Override
+            public SpreadsheetView getSkinnable() {
+                return SpreadsheetView.this;
+            }
+
+            @Override
+            public void dispose() {
+                // no-op
+            }
+            
+        });
+
+        this.cellsView = new SpreadsheetGridView(handle);
+        getChildren().add(cellsView);
+        
+        /**
+         * Add a listener to the selection model in order to edit the spanned
+         * cells when clicked
+         */
+        TableViewSpanSelectionModel tableViewSpanSelectionModel = new TableViewSpanSelectionModel(this,cellsView);
+        cellsView.setSelectionModel(tableViewSpanSelectionModel);
+        tableViewSpanSelectionModel.setCellSelectionEnabled(true);
+        tableViewSpanSelectionModel.setSelectionMode(SelectionMode.MULTIPLE);
+        selectionModel = new SpreadsheetViewSelectionModel(this, tableViewSpanSelectionModel);
+
+        /**
+         * Set the focus model to track keyboard change and redirect focus on
+         * spanned cells
+         */
+        // We add a listener on the focus model in order to catch when we are on
+        // a hidden cell
+        cellsView.getFocusModel().focusedCellProperty()
+                .addListener((ChangeListener<TablePosition>) (ChangeListener<?>) new FocusModelListener(this,cellsView));
+
+        /**
+         * Keyboard action, maybe use an accelerator
+         */
+        cellsView.setOnKeyPressed(keyPressedHandler);
+        /**
+         * ContextMenu handling.
+         */
+        this.contextMenuProperty().addListener(new WeakChangeListener<>(contextMenuChangeListener));
+        // The contextMenu creation must be on the JFX thread
+        CellView.getValue(() -> {
+            setContextMenu(getSpreadsheetViewContextMenu());
+        });
+
+        setGrid(grid);
+        setEditable(true);
+        
+        // Listeners & handlers
+        fixedRows.addListener(fixedRowsListener);
+        fixedColumns.addListener(fixedColumnsListener);
+        Scale scale = new Scale(1, 1);
+            getTransforms().add(scale);
+
+            zoomFactor.addListener(new ChangeListener<Number>() {
+                public void changed(ObservableValue<? extends Number> observable, Number oldValue, Number newValue) {
+                    scale.setX(newValue.doubleValue());
+                    scale.setY(newValue.doubleValue());
+                    requestLayout();
+                }
+            });
+        //Zoom
+        addEventFilter(ScrollEvent.ANY, (ScrollEvent event) -> {
+            if (event.isShortcutDown()) {
+                if (event.getTextDeltaY() > 0) {
+                    incrementZoom();
+                } else {
+                    decrementZoom();
+                }
+                event.consume();
+            }
+        });
+    }
+    /***************************************************************************
+     * * Public Methods * *
+     **************************************************************************/
+    @Override
+    protected void layoutChildren() {
+        super.layoutChildren();
+        Pos pos = Pos.TOP_LEFT;
+        double width = getWidth();
+        double height = getHeight();
+        double top = getInsets().getTop();
+        double right = getInsets().getRight();
+        double left = getInsets().getLeft();
+        double bottom = getInsets().getBottom();
+        double contentWidth = (width - left - right) / zoomFactor.get();
+        double contentHeight = (height - top - bottom) / zoomFactor.get();
+        layoutInArea(getChildren().get(0), left, top,
+                contentWidth, contentHeight,
+                0, null,
+                pos.getHpos(),
+                pos.getVpos());
+    }
+
+    /**
+     * Return true is this row is hidden.
+     *
+     * @param row
+     * @return true is this row is hidden.
+     */
+    public boolean isRowHidden(int row) {
+        return hiddenRowsProperty.get().get(row);
+    }
+
+    /**
+     * Return a BitSet of the Hidden rows, where true means the row is hidden.
+     *
+     * @return a BitSet of the Hidden rows, where true means the row is hidden.
+     */
+    public BitSet getHiddenRows() {
+        return hiddenRowsProperty.get();
+    }
+
+    /**
+     * Return the Objectproperty wrapping the hidden rows..
+     *
+     * @return the Objectproperty wrapping the hidden rows..
+     */
+    public final ObjectProperty<BitSet> hiddenRowsProperty() {
+        return hiddenRowsProperty;
+    }
+
+    /**
+     * Give a complete new BitSet of the hidden rows. The BitSet MUST have the
+     * size of {@link Grid#getRowCount() }.
+     *
+     * @param hiddenRows
+     */
+    public void setHiddenRows(BitSet hiddenRows) {
+        BitSet bitSet = new BitSet(hiddenRows.size());
+        bitSet.or(hiddenRows);
+        
+        this.hiddenRowsProperty.setValue(bitSet);
+
+        requestLayout();
+    }
+
+    /**
+     * Give a complete new BitSet of the hidden columns. The BitSet MUST have
+     * the size of {@link Grid#getColumnCount() () }.
+     *
+     * @param hiddenColumns
+     */
+    public void setHiddenColumns(BitSet hiddenColumns) {
+        BitSet bitSet = new BitSet(hiddenColumns.size());
+        bitSet.or(hiddenColumns);
+
+        this.hiddenColumnsProperty.setValue(bitSet);
+
+        requestLayout();
+    }
+
+    /**
+     * Return true if this column index (regarding to {@link #getColumns() } is
+     * hidden.
+     *
+     * @param column
+     * @return true if this column index (regarding to {@link #getColumns() } is
+     * hidden.
+     */
+    public boolean isColumnHidden(int column) {
+        return hiddenColumnsProperty.get().get(column);
+    }
+
+    /**
+     * Return a BitSet of the Hidden columns, where true means the column is
+     * hidden.
+     *
+     * @return a BitSet of the Hidden columns, where true means the column is
+     * hidden.
+     */
+    public BitSet getHiddenColumns() {
+        return hiddenColumnsProperty.get();
+    }
+
+    /**
+     * Return the Objectproperty wrapping the hidden columns.
+     *
+     * @return the Objectproperty wrapping the hidden columns.
+     */
+    public final ObjectProperty<BitSet> hiddenColumnsProperty() {
+        return hiddenColumnsProperty;
+    }
+
+    /**
+     * Return the row where the {@link Filter} will be shown. The row is based
+     * on the {@link Grid} indexes.
+     *
+     * Return -1 if no row is set for the filters.
+     * @return the row where the {@link Filter} will be shown.
+     */
+    public int getFilteredRow() {
+        return filteredRow == null ? -1 : filteredRow;
+    }
+
+    /**
+     * Set the row (based of {@link Grid} indexes) where the {@link Filter} will
+     * appear.
+     *
+     * @param row
+     */
+    public void setFilteredRow(Integer row) {
+        if (row == null || row > getGrid().getRowCount()) {
+            filteredRow = null;
+        } else {
+            filteredRow = row;
+        }
+    }
+
+    /**
+     * Hide the specified row.
+     *
+     * @param row
+     */
+    public void hideRow(int row) {
+        if (getHiddenRows().get(row)) {
+            return;
+        }
+        getHiddenRows().set(row, true);
+        BitSet bitSet = new BitSet(getHiddenRows().size());
+        bitSet.or(getHiddenRows());
+        setHiddenRows(bitSet);
+    }
+
+    /**
+     * Hide the specified {@link SpreadsheetColumn}.
+     *
+     * @param column
+     */
+    public void hideColumn(SpreadsheetColumn column) {
+        int indexColumn = getColumns().indexOf(column);
+        if (getHiddenColumns().get(indexColumn)) {
+            return;
+        }
+        getHiddenColumns().set(indexColumn, true);
+        BitSet bitSet = new BitSet(getHiddenColumns().size());
+        bitSet.or(getHiddenColumns());
+        setHiddenColumns(bitSet);
+    }
+
+    private void computeRowMap() {
+        if (getHiddenRows().isEmpty()) {
+            filteredList.setPredicate(null);
+        } else {
+            filteredList.setPredicate(new Predicate<ObservableList<SpreadsheetCell>>() {
+                @Override
+                public boolean test(ObservableList<SpreadsheetCell> t) {
+                    int index = getGrid().getRows().indexOf(t);
+                    return !getHiddenRows().get(index) || index == getFilteredRow();
+                }
+            });
+        }
+        final int rowCount = getGrid().getRowCount();
+        rowMap = new HashMap<>(rowCount);
+        int visibleRow = 0;
+        for (int i = 0; i < rowCount; ++i) {
+            if (!getHiddenRows().get(i)) {
+                rowMap.put(i, visibleRow++);
+            } else {
+                rowMap.put(i, visibleRow);
+            }
+        }
+    }
+
+    private void computeColumnMap() {
+        int columnCount = getGrid().getColumnCount();
+        columnMap = new HashMap<>(columnCount);
+
+        //Toggling visibility can cause NotOnFxThread Exception.
+        CellView.getValue(() -> {
+            //Column count can have changed..
+            final int columnSize = getColumns().size();
+            int totalColumn = getGrid().getColumnCount();
+            int visibleColumn = 0;
+            for (int i = 0; i < totalColumn; ++i) {
+                if (!getHiddenColumns().get(i)) {
+                    if (i < columnSize) {
+                        getColumns().get(i).column.setVisible(true);
+                    }
+                    columnMap.put(i, visibleColumn++);
+                } else {
+                    if (i < columnSize) {
+                        getColumns().get(i).column.setVisible(false);
+                    }
+                    columnMap.put(i, visibleColumn);
+                }
+            }
+        });
+    }
+
+    /**
+     * Show the specified row.
+     *
+     * @param row
+     */
+    public void showRow(int row) {
+        if (!getHiddenRows().get(row)) {
+            return;
+        }
+        getHiddenRows().set(row, false);
+        BitSet bitSet = new BitSet(getHiddenRows().size());
+        bitSet.or(getHiddenRows());
+        setHiddenRows(bitSet);
+    }
+
+    /**
+     * Show the specified {@link SpreadsheetColumn}.
+     *
+     * @param column
+     */
+    public void showColumn(SpreadsheetColumn column) {
+        int indexColumn = getColumns().indexOf(column);
+        if (!getHiddenColumns().get(indexColumn)) {
+            return;
+        }
+        getHiddenColumns().set(indexColumn, false);
+        BitSet bitSet = new BitSet(getHiddenColumns().size());
+        bitSet.or(getHiddenColumns());
+        setHiddenColumns(bitSet);
+    }
+
+    /**
+     * Given a row index base on the {@link Grid}, return the index used in the
+     * SpreadsheetView. Beware ,if the row is hidden, the returned index is not
+     * relevant because no row is assigned to it.
+     *
+     * @param modelRow
+     * @return the index used in the SpreadsheetView.
+     */
+    public int getFilteredRow(int modelRow) {
+        try {
+            return rowMap.get(modelRow);
+        } catch (NullPointerException ex) {
+            return modelRow;
+        }
+    }
+
+    /**
+     * Given a column index based on the {@link #getColumns() } list, return an
+     * index based on the visible columns in the SpreadsheetView.
+     *
+     * @param modelColumn
+     * @return an index based on the visible columns in the SpreadsheetView.
+     */
+    public int getViewColumn(int modelColumn) {
+        try {
+            return columnMap.get(modelColumn);
+        } catch (NullPointerException ex) {
+            return modelColumn;
+        }
+    }
+
+    /**
+     * Given a column index based on the visible column list, for example when
+     * dealing with {@link TablePosition#getColumn() }. It returns an index
+     * based on the {@link #getColumns() } list of the SpreadsheetView.
+     *
+     * @param viewColumn
+     * @return an index based on the {@link #getColumns() } list of the
+     * SpreadsheetView.
+     */
+    public int getModelColumn(int viewColumn) {
+        try {
+            return cellsView.getColumns().indexOf(cellsView.getVisibleLeafColumn(viewColumn));
+        } catch (NullPointerException ex) {
+            return viewColumn;
+        }
+    }
+
+    /**
+     * Given an index on the SpreadsheetView, return a {@link Grid} index it is
+     * related to.
+     *
+     * @param viewRow
+     * @return a {@link Grid} index it is
+     * related to.
+     */
+    public int getModelRow(int viewRow) {
+        if (viewRow < 0 || viewRow >= sortedList.size()) {
+            return viewRow;
+        }
+        try {
+            return getFilteredSourceIndex(sortedList.getSourceIndex(viewRow));
+        } catch (NullPointerException | IndexOutOfBoundsException ex) {
+            return viewRow;
+        }
+    }
+
+    /**
+     * Given an index on the SpreadsheetView, it will return the model row by
+     * simply considering the hidden rows (and not the acutal sort if any).
+     *
+     * If you hide the row 2, it means the row 2 in the SpreadsheetView will
+     * actually display the row 3 in the model {@link Grid}. Thus calling this
+     * method with the number 2 will give you the number 3.
+     *
+     * @param viewRow
+     * @return the model row
+     */
+    public int getFilteredSourceIndex(int viewRow) {
+        if (viewRow < 0 || viewRow >= filteredList.size()) {
+            return viewRow;
+        }
+        try {
+            return filteredList.getSourceIndex(viewRow);
+        } catch (NullPointerException | IndexOutOfBoundsException ex) {
+            return viewRow;
+        }
+    }
+
+    /**
+     * Return the current row span for the given cell at the given position in
+     * the Table.
+     *
+     * If a sort is applied to the SpreadsheetView, some spanned cells may be
+     * splitted thus explaining why this method can give a different value than {@link SpreadsheetCell#getRowSpan()
+     * }.
+     *
+     * @param cell
+     * @param index
+     * @return the current row span for the given cell.
+     */
+    public int getRowSpan(SpreadsheetCell cell, int index) {
+        /**
+         * We return here the exact rowSpan of the considered index. So if a
+         * cell span on 4 but we give the second index, the rowspan will be 2.
+         */
+        int rowSpan = 0;
+        do {
+            ++rowSpan;
+        } while (++index < sortedList.size() && cell.getColumn() < getGrid().getColumnCount()
+                && sortedList.get(index).get(cell.getColumn()) == cell);
+
+        return rowSpan;
+    }
+
+    /**
+     * Return the row span for the given cell without considering the actual
+     * sort. Only the hidden rows are considered.
+     *
+     * @param cell
+     * @return the row span for the given cell.
+     */
+    public int getRowSpanFilter(SpreadsheetCell cell) {
+        int rowSpan = cell.getRowSpan();
+        //First remove the filtered
+        for (int i = cell.getRow(); i < cell.getRow() + cell.getRowSpan(); ++i) {
+            rowSpan -= getHiddenRows().get(i) ? 1 : 0;
+        }
+        return rowSpan;
+    }
+
+    /**
+     * Return the current list of rows set in the SpreadsheetView as they appear
+     * on the screen.
+     *
+     * @return the current list of rows.
+     */
+    public ObservableList<ObservableList<SpreadsheetCell>> getItems() {
+        return cellsView.getItems();
+    }
+
+    /**
+     * Return the current column span of a Cell considering all hidden columns.
+     *
+     * @param cell
+     * @return the current column span of a Cell.
+     */
+    public int getColumnSpan(SpreadsheetCell cell) {
+        int colSpan = cell.getColumnSpan();
+        for (int i = cell.getColumn(); i < cell.getColumn() + cell.getColumnSpan(); ++i) {
+            colSpan -= getHiddenColumns().get(i) ? 1 : 0;
+        }
+        return colSpan;
+    }
+
+    /**
+     * Return the zoomFactor used for the SpreadsheetView.
+     *
+     * @return the zoomFactor used for the SpreadsheetView.
+     */
+    public final Double getZoomFactor() {
+        return zoomFactor.get();
+    }
+
+    /**
+     * Set a new zoomFactor for the SpreadsheetView. Advice is not to go beyond
+     * 2 and below 0.1.
+     *
+     * @param zoomFactor
+     */
+    public final void setZoomFactor(Double zoomFactor) {
+        this.zoomFactor.set(zoomFactor);
+    }
+
+    /**
+     * Return the zoomFactor used for the SpreadsheetView.
+     *
+     * @return the zoomFactor used for the SpreadsheetView.
+     */
+    public final DoubleProperty zoomFactorProperty() {
+        return zoomFactor;
+    }
+
+    /**
+     * Increment the level of zoom by 0.10. The base is 1 so we will try to stay
+     * of the intervals.
+     *
+     */
+    public void incrementZoom() {
+        double newZoom = getZoomFactor();
+        int prevValue = (int) ((newZoom - MIN_ZOOM) / STEP_ZOOM);
+        newZoom = (prevValue + 1) * STEP_ZOOM + MIN_ZOOM;
+        setZoomFactor(newZoom > MAX_ZOOM ? MAX_ZOOM : newZoom);
+    }
+
+    /**
+     * Decrement the level of zoom by 0.10. It will block at 0.25.The base is 1
+     * so we will try to stay of the intervals.
+     */
+    public void decrementZoom() {
+        double newZoom = getZoomFactor() - 0.01;
+        int prevValue = (int) ((newZoom - MIN_ZOOM) / STEP_ZOOM);
+        newZoom = (prevValue) * STEP_ZOOM + MIN_ZOOM;
+        setZoomFactor(newZoom < MIN_ZOOM ? MIN_ZOOM : newZoom);
+    }
+
+    /**
+     * Causes the cell at the given row/column view indexes to switch into
+     * its editing state, if it is not already in it, and assuming that the
+     * SpreadsheetView and column are also editable.
+     *
+     * <p><strong>Note:</strong> This method will cancel editing if the given row
+     * value is less than zero and the given column is null.</p>
+     * @param row
+     * @param column
+     */
+    public void edit(int row, SpreadsheetColumn column) {
+       cellsView.edit(row, column.column);
+    }
+    
+    /**
+     * Return the comparator used in the {@link SortedList} for the
+     * SpreadsheetView.
+     *
+     * @return the comparator used in the {@link SortedList} for the
+     * SpreadsheetView.
+     */
+    public Comparator getComparator() {
+        return sortedList == null ? null : sortedList.getComparator();
+    }
+
+    /**
+     * Return an ObjectProperty wrapping the comparator used in the
+     * SpreadsheetView.
+     *
+     * @return an ObjectProperty wrapping the comparator used in the
+     * SpreadsheetView.
+     */
+    public ObjectProperty<Comparator<? super ObservableList<SpreadsheetCell>>> comparatorProperty() {
+        return sortedList.comparatorProperty();
+    }
+
+    /**
+     * Set a new Comparator for the SpreadsheetView in order to sort the rows.
+     *
+     * @param comparator
+     */
+    public void setComparator(Comparator<ObservableList<SpreadsheetCell>> comparator) {
+        sortedList.setComparator(comparator);
+        computeRowMap();
+        requestLayout();
+    }
+    /**
+     * Set a new Grid for the SpreadsheetView. This will be called by default by
+     * {@link #SpreadsheetView(Grid)}. So this is useful when you want to
+     * refresh your SpreadsheetView with a new model. This will keep the state
+     * of your SpreadsheetView (position of the bar, number of fixedRows etc).
+     * 
+     * @param grid the new Grid
+     */
+    public final void setGrid(Grid grid) {
+        if(grid == null){
+            return;
+        }
+        // Reactivate that after
+//        verifyGrid(grid);
+        filteredList = new FilteredList<>(grid.getRows());
+        sortedList = new SortedList<>(filteredList);
+        gridProperty.set(grid);
+        setHiddenRows(new BitSet(filteredList.getSource().size()));
+        setHiddenColumns(new BitSet(grid.getColumnCount()));
+        initRowFix(grid);
+
+        /**
+         * We need to verify that the previous fixedRows are still compatible
+         * with our new model
+         */
+
+        List<Integer> newFixedRows = new ArrayList<>();
+        for (Integer rowFixed : getFixedRows()) {
+            if (isRowFixable(rowFixed)) {
+                newFixedRows.add(rowFixed);
+            }
+        }
+        getFixedRows().setAll(newFixedRows);
+
+        /**
+         * We need to store the index of the fixedColumns and clear then because
+         * we will keep reference to SpreadsheetColumn that no longer exist.
+         */
+        List<Integer> columnsFixed = new ArrayList<>();
+        for (SpreadsheetColumn column : getFixedColumns()) {
+            columnsFixed.add(getColumns().indexOf(column));
+        }
+        getFixedColumns().clear();
+
+        /**
+         * We try to save the width of the column as we save the height of our rows so that we preserve the state.
+         */
+        List<Double> widthColumns = new ArrayList<>();
+        for (SpreadsheetColumn column : columns) {
+            widthColumns.add(column.getWidth());
+        }
+        //We need to update the focused cell afterwards
+        Pair<Integer, Integer> focusedPair = null;
+        TablePosition focusedCell = cellsView.getFocusModel().getFocusedCell();
+        if (focusedCell != null && focusedCell.getRow() != -1 && focusedCell.getColumn() != -1) {
+            focusedPair = new Pair(focusedCell.getRow(), focusedCell.getColumn());
+        }
+
+        final Pair<Integer, Integer> finalPair = focusedPair;
+        
+        if (grid.getRows() != null) {
+//            final ObservableList<ObservableList<SpreadsheetCell>> observableRows = FXCollections
+//                    .observableArrayList(grid.getRows());
+//            cellsView.getItems().clear();
+            cellsView.setItems(sortedList);
+            computeRowMap();
+
+            final int columnCount = grid.getColumnCount();
+            columns.clear();
+            for (int columnIndex = 0; columnIndex < columnCount; ++columnIndex) {
+                final SpreadsheetColumn spreadsheetColumn = new SpreadsheetColumn(getTableColumn(grid, columnIndex), this, columnIndex, grid);
+                if(widthColumns.size() > columnIndex){
+                    spreadsheetColumn.setPrefWidth(widthColumns.get(columnIndex));
+                }
+                columns.add(spreadsheetColumn);
+                // We verify if this column was fixed before and try to re-fix
+                // it.
+                if (columnsFixed.contains((Integer) columnIndex) && spreadsheetColumn.isColumnFixable()) {
+                    spreadsheetColumn.setFixed(true);
+                }
+            }
+        }
+        
+        List<Pair<Integer, Integer>> selectedCells = new ArrayList<>();
+        for (TablePosition position : getSelectionModel().getSelectedCells()) {
+            selectedCells.add(new Pair<>(position.getRow(), position.getColumn()));
+        }
+        
+        
+        /**
+         * Since the TableView is added to the sceneGraph, it's not possible to
+         * modify the columns in another thread. We normally should call
+         * Platform.runLater() and exit. But in this particular case, we need to
+         * add the tableColumn right now. So that when we exit this "setGrid"
+         * method, we are sure we can manipulate all the elements.
+         *
+         * We also try to be smart here when we already have some columns in
+         * order to re-use them and minimize the time used to add/remove
+         * columns.
+         */
+        Runnable runnable = () -> {
+            if (cellsView.getColumns().size() > grid.getColumnCount()) {
+                cellsView.getColumns().remove(grid.getColumnCount(), cellsView.getColumns().size());
+            } else if (cellsView.getColumns().size() < grid.getColumnCount()) {
+                for (int i = cellsView.getColumns().size(); i < grid.getColumnCount(); ++i) {
+                    cellsView.getColumns().add(columns.get(i).column);
+                }
+            }
+            ((TableViewSpanSelectionModel) cellsView.getSelectionModel()).verifySelectedCells(selectedCells);
+            //Just like the selected cell we update the focused cell.
+            if(finalPair != null && finalPair.getKey() < getGrid().getRowCount() && finalPair.getValue() < getGrid().getColumnCount()){
+                cellsView.getFocusModel().focus(finalPair.getKey(), cellsView.getColumns().get(finalPair.getValue()));
+            }
+        };
+        
+        if (Platform.isFxApplicationThread()) {
+            runnable.run();
+        } else {
+            try {
+                FutureTask future = new FutureTask(runnable, null);
+                Platform.runLater(future);
+                future.get();
+            } catch (InterruptedException | ExecutionException ex) {
+                Logger.getLogger(SpreadsheetView.class.getName()).log(Level.SEVERE, null, ex);
+            }
+        }
+    }
+
+    /**
+     * Return a {@link TablePosition} of cell being currently edited.
+     * 
+     * @return a {@link TablePosition} of cell being currently edited.
+     */
+    public TablePosition<ObservableList<SpreadsheetCell>, ?> getEditingCell() {
+        return cellsView.getEditingCell();
+    }
+    
+    /**
+     * Represents the current cell being edited, or null if there is no cell
+     * being edited.
+     *
+     * @return the current cell being edited, or null if there is no cell being
+     * edited.
+     */
+    public ReadOnlyObjectProperty<TablePosition<ObservableList<SpreadsheetCell>, ?>> editingCellProperty() {
+        return cellsView.editingCellProperty();
+    }
+
+    /**
+     * Return an ObservableList of the {@link SpreadsheetColumn} used. This list
+     * is filled automatically by the SpreadsheetView. Adding and removing
+     * columns should be done in the model {@link Grid}.
+     *
+     * @return An ObservableList of the {@link SpreadsheetColumn}
+     */
+    public final ObservableList<SpreadsheetColumn> getColumns() {
+        return columns;
+    }
+
+    /**
+     * Return the model Grid used by the SpreadsheetView
+     * 
+     * @return the model Grid used by the SpreadsheetView
+     */
+    public final Grid getGrid() {
+        return gridProperty.get();
+    }
+
+    /**
+     * Return a {@link ReadOnlyObjectProperty} containing the current Grid
+     * used in the SpreadsheetView.
+     * @return a {@link ReadOnlyObjectProperty}.
+     */
+    public final ReadOnlyObjectProperty<Grid> gridProperty() {
+        return gridProperty;
+    }
+
+    /**
+     * You can fix or unfix a row by modifying this list. Call
+     * {@link #isRowFixable(int)} before trying to fix a row. See
+     * {@link SpreadsheetView} description for information.
+     *
+     * @return an ObservableList of integer representing the fixedRows.
+     */
+    public ObservableList<Integer> getFixedRows() {
+        return fixedRows;
+    }
+
+    /**
+     * Indicate whether a row can be fixed or not. Call that method before
+     * adding an item with {@link #getFixedRows()} .
+     *
+     * A row cannot be fixed alone if any cell inside the row has a row span
+     * superior to one.
+     *
+     * @param row
+     * @return true if the row can be fixed.
+     */
+    public boolean isRowFixable(int row) {
+        return row >= 0 && row < rowFix.size() && isFixingRowsAllowed() ? rowFix.get(row) : false;
+    }
+    
+    /**
+     * Indicates whether a List of rows can be fixed or not.
+     *
+     * A set of rows cannot be fixed if any cell inside these rows has a row
+     * span superior to the number of fixed rows.
+     *
+     * @param list
+     * @return true if the List of row can be fixed together.
+     */
+    public boolean areRowsFixable(List<? extends Integer> list) {
+        if(list == null || list.isEmpty() || !isFixingRowsAllowed()){
+            return false;
+        }
+        final Grid grid = getGrid();
+        final int rowCount = grid.getRowCount();
+        final ObservableList<ObservableList<SpreadsheetCell>> rows = grid.getRows();
+        for (Integer row : list) {
+            if (row == null || row < 0 || row >= rowCount) {
+                return false;
+            }
+            //If this row is not fixable, we need to identify the maximum span
+            if (!isRowFixable(row)) {
+                int maxSpan = 1;
+                List<SpreadsheetCell> gridRow = rows.get(row);
+                for (SpreadsheetCell cell : gridRow) {
+                    //If the original row is not within this range, there is not need to look deeper.
+                    if (!list.contains(cell.getRow())) {
+                        return false;
+                    }
+                    //We only want to consider the original cell.
+                    if (getRowSpan(cell, row) > maxSpan && cell.getRow() == row) {
+                        maxSpan = cell.getRowSpan();
+                    }
+                }
+                //Then we need to verify that all rows within that span are fixed.
+                int count = row + maxSpan - 1;
+                for (int index = row + 1; index <= count; ++index) {
+                    if (!list.contains(index)) {
+                        return false;
+                    }
+                }
+            }
+        }
+        return true;
+    }
+
+    /**
+     * Return whether change to Fixed rows are allowed.
+     *
+     * @return whether change to Fixed rows are allowed.
+     */
+    public boolean isFixingRowsAllowed() {
+        return fixingRowsAllowedProperty.get();
+    }
+
+    /**
+     * If set to true, user will be allowed to fix and unfix the rows.
+     *
+     * @param b
+     */
+    public void setFixingRowsAllowed(boolean b) {
+        fixingRowsAllowedProperty.set(b);
+    }
+
+    /**
+     * Return the Boolean property associated with the allowance of fixing or
+     * unfixing some rows.
+     *
+     * @return the Boolean property associated with the allowance of fixing or
+     * unfixing some rows.
+     */
+    public ReadOnlyBooleanProperty fixingRowsAllowedProperty() {
+        return fixingRowsAllowedProperty;
+    }
+
+    /**
+     * You can fix or unfix a column by modifying this list. Call
+     * {@link SpreadsheetColumn#isColumnFixable()} on the column before adding
+     * an item.
+     *
+     * @return an ObservableList of the fixed columns.
+     */
+    public ObservableList<SpreadsheetColumn> getFixedColumns() {
+        return fixedColumns;
+    }
+
+    /**
+     * Indicate whether this column can be fixed or not. If you have a
+     * {@link SpreadsheetColumn}, call
+     * {@link SpreadsheetColumn#isColumnFixable()} on it directly. Call that
+     * method before adding an item with {@link #getFixedColumns()} .
+     *
+     * @param columnIndex
+     * @return true if the column if fixable
+     */
+    public boolean isColumnFixable(int columnIndex) {
+        return columnIndex >= 0 && columnIndex < getColumns().size() && isFixingColumnsAllowed()
+                ? getColumns().get(columnIndex).isColumnFixable() : false;
+    }
+
+    /**
+     * Indicates whether a List of {@link SpreadsheetColumn} can be fixed or
+     * not.
+     *
+     * A set of columns cannot be fixed if any cell inside these columns has a
+     * column span superior to the number of fixed columns.
+     *
+     * @param list
+     * @return true if the List of columns can be fixed together.
+     */
+    public boolean areSpreadsheetColumnsFixable(List<? extends SpreadsheetColumn> list) {
+        List<Integer> newList = new ArrayList<>();
+        for (SpreadsheetColumn column : list) {
+            if (column != null) {
+                newList.add(columns.indexOf(column));
+            }
+        }
+        return areColumnsFixable(newList);
+    }
+
+    /**
+     * This method is the same as {@link #areSpreadsheetColumnsFixable(java.util.List)
+     * } but is using a List of {@link SpreadsheetColumn} indexes.
+     *
+     * A set of columns cannot be fixed if any cell inside these columns has a
+     * column span superior to the number of fixed columns.
+     *
+     * @param list
+     * @return true if the List of columns can be fixed together.
+     */
+    public boolean areColumnsFixable(List<? extends Integer> list) {
+        if (list == null || list.isEmpty() || !isFixingRowsAllowed()) {
+            return false;
+        }
+        final Grid grid = getGrid();
+        final int columnCount = grid.getColumnCount();
+        final ObservableList<ObservableList<SpreadsheetCell>> rows = grid.getRows();
+        for (Integer columnIndex : list) {
+            if (columnIndex == null || columnIndex < 0 || columnIndex >= columnCount) {
+                return false;
+            }
+            //If this column is not fixable, we need to identify the maximum span
+            if (!isColumnFixable(columnIndex)) {
+                int maxSpan = 1;
+                SpreadsheetCell cell;
+                for (List<SpreadsheetCell> row : rows) {
+                    cell = row.get(columnIndex);
+                    //If the original column is not within this range, there is not need to look deeper.
+                    if (!list.contains(cell.getColumn())) {
+                        return false;
+                    }
+                    //We only want to consider the original cell.
+                    if (cell.getColumnSpan() > maxSpan && cell.getColumn() == columnIndex) {
+                        maxSpan = cell.getColumnSpan();
+                    }
+                }
+                //Then we need to verify that all columns within that span are fixed.
+                int count = columnIndex + maxSpan - 1;
+                for (int index = columnIndex + 1; index <= count; ++index) {
+                    if (!list.contains(index)) {
+                        return false;
+                    }
+                }
+            }
+        }
+        return true;
+    }
+    
+    /**
+     * Return whether change to Fixed columns are allowed.
+     *
+     * @return whether change to Fixed columns are allowed.
+     */
+    public boolean isFixingColumnsAllowed() {
+        return fixingColumnsAllowedProperty.get();
+    }
+
+    /**
+     * If set to true, user will be allowed to fix and unfix the columns.
+     *
+     * @param b
+     */
+    public void setFixingColumnsAllowed(boolean b) {
+        fixingColumnsAllowedProperty.set(b);
+    }
+
+    /**
+     * Return the Boolean property associated with the allowance of fixing or
+     * unfixing some columns.
+     *
+     * @return the Boolean property associated with the allowance of fixing or
+     * unfixing some columns.
+     */
+    public ReadOnlyBooleanProperty fixingColumnsAllowedProperty() {
+        return fixingColumnsAllowedProperty;
+    }
+
+    /**
+     * Activate and deactivate the Column Header
+     *
+     * @param b
+     */
+    public final void setShowColumnHeader(final boolean b) {
+        showColumnHeader.setValue(b);
+    }
+
+    /**
+     * Return if the Column Header is showing.
+     *
+     * @return a boolean telling whether the column Header is shown
+     */
+    public final boolean isShowColumnHeader() {
+        return showColumnHeader.get();
+    }
+
+    /**
+     * BooleanProperty associated with the column Header.
+     *
+     * @return the BooleanProperty associated with the column Header.
+     */
+    public final BooleanProperty showColumnHeaderProperty() {
+        return showColumnHeader;
+    }
+
+    /**
+     * Activate and deactivate the Row Header.
+     *
+     * @param b
+     */
+    public final void setShowRowHeader(final boolean b) {
+        showRowHeader.setValue(b);
+    }
+
+    /**
+     * Return if the row Header is showing.
+     *
+     * @return a boolean telling if the row Header is being shown
+     */
+    public final boolean isShowRowHeader() {
+        return showRowHeader.get();
+    }
+
+    /**
+     * BooleanProperty associated with the row Header.
+     *
+     * @return the BooleanProperty associated with the row Header.
+     */
+    public final BooleanProperty showRowHeaderProperty() {
+        return showRowHeader;
+    }
+
+    /**
+     * This DoubleProperty represents the with of the rowHeader. This is just
+     * representing the width of the Labels, not the pickers.
+     *
+     * @return A DoubleProperty.
+     */
+    public final DoubleProperty rowHeaderWidthProperty(){
+        return rowHeaderWidth;
+    }
+    
+    /**
+     * Specify a new width for the row header.
+     *
+     * @param value
+     */
+    public final void setRowHeaderWidth(double value){
+        rowHeaderWidth.setValue(value);
+    }
+    
+    /**
+     *
+     * @return the current width of the row header.
+     */
+    public final double getRowHeaderWidth(){
+        return rowHeaderWidth.get();
+    }
+    
+    /**
+     * @return An ObservableMap with the row index as key and the Picker as a
+     * value.
+     */
+    public ObservableMap<Integer, Picker> getRowPickers() {
+        return rowPickers;
+    }
+
+    /**
+     * @return An ObservableMap with the column index as key and the Picker as a
+     * value.
+     */
+    public ObservableMap<Integer, Picker> getColumnPickers() {
+        return columnPickers;
+    }
+
+    /**
+     * This method will compute the best height for each line. That is to say
+     * a height where each content of each cell could be fully visible.\n
+     * Use this method wisely because it can degrade performance on great grid.
+     */
+    public void resizeRowsToFitContent() {
+        if (getCellsViewSkin() != null) {
+            getCellsViewSkin().resizeRowsToFitContent();
+        }
+    }
+    
+    /**
+     * This method will first apply {@link #resizeRowsToFitContent() } and then
+     * take the highest height and apply it to every row.\n
+     * Just as {@link #resizeRowsToFitContent() }, this method can be degrading
+     * your performance on great grid.
+     */
+    public void resizeRowsToMaximum(){
+        if (getCellsViewSkin() != null) {
+            getCellsViewSkin().resizeRowsToMaximum();
+        }
+    }
+    
+    /**
+     * This method will wipe all changes made to the row's height and set all row's
+     * height back to their default height defined in the model Grid.
+     */
+    public void resizeRowsToDefault() {
+        if (getCellsViewSkin() != null) {
+            getCellsViewSkin().resizeRowsToDefault();
+        }
+    }
+    
+    /**
+     * @param row
+     * @return the height of a particular row of the SpreadsheetView.
+     */
+    public double getRowHeight(int row) {
+        //Sometime, the skin is not initialised yet..
+        if (getCellsViewSkin() == null) {
+            return getGrid().getRowHeight(row);
+        } else {
+            return getCellsViewSkin().getRowHeight(row);
+        }
+    }
+    
+    /**
+     * Return the selectionModel used by the SpreadsheetView. 
+     * 
+     * @return {@link SpreadsheetViewSelectionModel}
+     */
+    public SpreadsheetViewSelectionModel getSelectionModel() {
+        return selectionModel;
+    }
+    
+    /**
+     * Scrolls the SpreadsheetView so that the given row is visible.
+     * @param modelRow 
+     */
+    public void scrollToRow(int modelRow){
+        cellsView.scrollTo(getFilteredRow(modelRow));
+    }
+    
+    /**
+     * Same method as {@link ScrollBar#setValue(double) } on the verticalBar.
+     *
+     * @param value
+     */
+    public void setVBarValue(double value) {
+        if (getCellsViewSkin() == null) {
+            Platform.runLater(() -> {
+                setVBarValue(value);
+            });
+            return;
+        }
+        getCellsViewSkin().getVBar().setValue(value);
+    }
+
+    /**
+     * Same method as {@link ScrollBar#setValue(double) } on the verticalBar.
+     *
+     * @param value
+     */
+    public void setHBarValue(double value) {
+        setHBarValue(value,0);
+    }
+    
+    private void setHBarValue(double value, int attempt) {
+        if(attempt > 10){
+            return;
+        }
+        if (getCellsViewSkin() == null) {
+            final int newAttempt = ++attempt;
+            Platform.runLater(() -> {
+                setHBarValue(value, newAttempt);
+            });
+            return;
+        }
+        getCellsViewSkin().setHbarValue(value);
+    }
+
+    /**
+     * Return the value of the vertical scrollbar. See {@link ScrollBar#getValue()
+     * }
+     *
+     * @return the value of the vertical scrollbar.
+     */
+    public double getVBarValue() {
+        if (getCellsViewSkin() != null && getCellsViewSkin().getVBar() != null) {
+            return getCellsViewSkin().getVBar().getValue();
+        }
+        return 0.0;
+    }
+
+    /**
+     * Return the value of the horizontal scrollbar. See {@link ScrollBar#getValue()
+     * }
+     *
+     * @return the value of the horizontal scrollbar.
+     */
+    public double getHBarValue() {
+        if (getCellsViewSkin() != null && getCellsViewSkin().getHBar() != null) {
+            return getCellsViewSkin().getHBar().getValue();
+        }
+        return 0.0;
+    }
+    
+    /**
+     * Scrolls the SpreadsheetView so that the given {@link SpreadsheetColumn} is visible.
+     * @param column 
+     */
+    public void scrollToColumn(SpreadsheetColumn column){
+        cellsView.scrollToColumn(column.column);
+    }
+    
+    /**
+     *
+     * Scrolls the SpreadsheetView so that the given column index is visible.
+     *
+     * @param modelColumn
+     *
+     */
+    public void scrollToColumnIndex(int modelColumn) {
+        cellsView.scrollToColumnIndex(modelColumn);
+    }
+
+    /**
+     * Return the editor associated with the CellType. (defined in
+     * {@link SpreadsheetCellType#createEditor(SpreadsheetView)}. FIXME Maybe
+     * keep the editor references inside the SpreadsheetCellType
+     * 
+     * @param cellType
+     * @return the editor associated with the CellType.
+     */
+    public final Optional<SpreadsheetCellEditor> getEditor(SpreadsheetCellType<?> cellType) {
+        if(cellType == null){
+            return Optional.empty();
+        }
+        SpreadsheetCellEditor cellEditor = editors.get(cellType);
+        if (cellEditor == null) {
+            cellEditor = cellType.createEditor(this);
+            if(cellEditor == null){
+                return Optional.empty();
+            }
+            editors.put(cellType, cellEditor);
+        }
+        return Optional.of(cellEditor);
+    }
+
+    /**
+     * Sets the value of the property editable.
+     * 
+     * @param b
+     */
+    public final void setEditable(final boolean b) {
+        cellsView.setEditable(b);
+    }
+
+    /**
+     * Gets the value of the property editable.
+     * 
+     * @return a boolean telling if the SpreadsheetView is editable.
+     */
+    public final boolean isEditable() {
+        return cellsView.isEditable();
+    }
+
+    /**
+     * Specifies whether this SpreadsheetView is editable - only if the
+     * SpreadsheetView, and the {@link SpreadsheetCell} within it are both
+     * editable will a {@link SpreadsheetCell} be able to go into its editing
+     * state.
+     * 
+     * @return the BooleanProperty associated with the editableProperty.
+     */
+    public final BooleanProperty editableProperty() {
+        return cellsView.editableProperty();
+    }
+
+    /**
+     * This Node is shown to the user when the SpreadsheetView has no content to show.
+     */
+    public final ObjectProperty<Node> placeholderProperty() {
+        return cellsView.placeholderProperty();
+    }
+
+    /**
+     * Sets the value of the placeholder property
+     *
+     * @param placeholder the node to show when the SpreadsheetView has no content to show.
+     */
+    public final void setPlaceholder(final Node placeholder) {
+        cellsView.setPlaceholder(placeholder);
+    }
+
+    /**
+     * Gets the value of the placeholder property.
+     *
+     * @return the Node used as a placeholder that is shown when the SpreadsheetView has no content to show.
+     */
+    public final Node getPlaceholder() {
+        return cellsView.getPlaceholder();
+    }
+
+    
+    /***************************************************************************
+     * COPY / PASTE METHODS
+     **************************************************************************/
+    
+    /**
+     * Put the current selection into the ClipBoard. This can be overridden by
+     * developers for custom behavior.
+     */
+    public void copyClipboard() {
+        checkFormat();
+
+        final ArrayList<GridChange> list = new ArrayList<>();
+        final ObservableList<TablePosition> posList = getSelectionModel().getSelectedCells();
+
+        for (final TablePosition<?, ?> p : posList) {
+            SpreadsheetCell cell = getGrid().getRows().get(getModelRow(p.getRow())).get(getModelColumn(p.getColumn()));
+            // Using SpreadsheetCell change to stock the information
+            // FIXME a dedicated class should be used
+            /**
+             * We need to add every cell contained in a span otherwise the
+             * rectangles computed when pasting will be wrong.
+             */
+            for (int row = 0; row < getRowSpan(cell, p.getRow()); ++row) {
+                for (int col = 0; col < getColumnSpan(cell); ++col) {
+                    try {
+                        new ObjectOutputStream(new ByteArrayOutputStream()).writeObject(cell.getItem());
+                        list.add(new GridChange(p.getRow() + row, p.getColumn() + col, null, cell.getItem() == null ? null : cell.getItem()));
+                    } catch (IOException exception) {
+                        list.add(new GridChange(p.getRow() + row, p.getColumn() + col, null, cell.getItem() == null ? null : cell.getItem().toString()));
+                    }
+                }
+            }
+        }
+        final ClipboardContent content = new ClipboardContent();
+        content.put(fmt, list);
+        Clipboard.getSystemClipboard().setContent(content);
+    }
+
+    /**
+     * Paste one value from the clipboard over the whole selection.
+     * @param change 
+     */
+    private void pasteOneValue(GridChange change) {
+        for (TablePosition position : getSelectionModel().getSelectedCells()) {
+            tryPasteCell(getModelRow(position.getRow()), getModelColumn(position.getColumn()), change.getNewValue());
+        }
+    }
+
+    /**
+     * Try to paste the given value into the given position.
+     * @param row
+     * @param column
+     * @param value 
+     */
+    private void tryPasteCell(int row, int column, Object value) {
+        final SpanType type = getSpanType(row, column);
+        if (type == SpanType.NORMAL_CELL || type == SpanType.ROW_VISIBLE) {
+            SpreadsheetCell cell = getGrid().getRows().get(row).get(column);
+            boolean succeed = cell.getCellType().match(value);
+            if (succeed) {
+                getGrid().setCellValue(cell.getRow(), cell.getColumn(),
+                        cell.getCellType().convertValue(value));
+            }
+        }
+    }
+
+    /**
+     * Try to paste the values given into the selection. If both selection are
+     * rectangles and the number of rows of the source is equal of the numbers
+     * of rows of the target AND number of columns of the target is a multiple
+     * of the number of columns of the source, then we can paste.
+     *
+     * Same goes if we invert the rows and columns.
+     * @param list
+     */
+    private void pasteMixedValues(ArrayList<GridChange> list) {
+        SelectionRange sourceSelectionRange = new SelectionRange();
+        sourceSelectionRange.fillGridRange(list);
+
+        //It means we have a rectangle.
+        if (sourceSelectionRange.getRange() != null) {
+            SelectionRange targetSelectionRange = new SelectionRange();
+            targetSelectionRange.fill(cellsView.getSelectionModel().getSelectedCells());
+            if (targetSelectionRange.getRange() != null) {
+                //If both selection are rectangle
+                GridRange sourceRange = sourceSelectionRange.getRange();
+                GridRange targetRange = targetSelectionRange.getRange();
+                int sourceRowGap = sourceRange.getBottom() - sourceRange.getTop() + 1;
+                int targetRowGap = targetRange.getBottom() - targetRange.getTop() + 1;
+
+                int sourceColumnGap = sourceRange.getRight() - sourceRange.getLeft() + 1;
+                int targetColumnGap = targetRange.getRight() - targetRange.getLeft() + 1;
+
+                final int offsetRow = targetRange.getTop() - sourceRange.getTop();
+                final int offsetCol = targetRange.getLeft() - sourceRange.getLeft();
+
+                //If the numbers of rows are the same and the targetColumnGap is a multiple of sourceColumnGap
+                if ((sourceRowGap == targetRowGap || targetRowGap == 1) && (targetColumnGap % sourceColumnGap) == 0) {
+                    for (final GridChange change : list) {
+                        int row = getModelRow(change.getRow() + offsetRow);
+                        int column = change.getColumn() + offsetCol;
+                        do {
+                            int modelColumn = getModelColumn(column);
+                            if (row < getGrid().getRowCount() && modelColumn < getGrid().getColumnCount()
+                                    && row >= 0 && column >= 0) {
+                                tryPasteCell(row, modelColumn, change.getNewValue());
+                            }
+                        } while ((column = column + sourceColumnGap) <= targetRange.getRight());
+                    }
+                    //If the numbers of columns are the same and the targetRowGap is a multiple of sourceRowGap
+                } else if ((sourceColumnGap == targetColumnGap || targetColumnGap == 1) && (targetRowGap % sourceRowGap) == 0) {
+                    for (final GridChange change : list) {
+
+                        int row = change.getRow() + offsetRow;
+                        int column = getModelColumn(change.getColumn() + offsetCol);
+                        do {
+                            int modelRow = getModelRow(row);
+                            if (modelRow < getGrid().getRowCount() && column < getGrid().getColumnCount()
+                                    && row >= 0 && column >= 0) {
+                                tryPasteCell(modelRow, column, change.getNewValue());
+                            }
+                        } while ((row = row + sourceRowGap) <= targetRange.getBottom());
+                    }
+                }
+            }
+        }
+    }
+
+    /**
+     * If we have several source values to paste into one cell, we do it.
+     *
+     * @param list
+     */
+    private void pasteSeveralValues(ArrayList<GridChange> list) {
+        // TODO algorithm very bad
+        int minRow = getGrid().getRowCount();
+        int minCol = getGrid().getColumnCount();
+        int maxRow = 0;
+        int maxCol = 0;
+        for (final GridChange p : list) {
+            final int tempcol = p.getColumn();
+            final int temprow = p.getRow();
+            if (tempcol < minCol) {
+                minCol = tempcol;
+            }
+            if (tempcol > maxCol) {
+                maxCol = tempcol;
+            }
+            if (temprow < minRow) {
+                minRow = temprow;
+            }
+            if (temprow > maxRow) {
+                maxRow = temprow;
+            }
+        }
+
+        final TablePosition<?, ?> p = cellsView.getFocusModel().getFocusedCell();
+
+        final int offsetRow = p.getRow() - minRow;
+        final int offsetCol = p.getColumn() - minCol;
+        final int rowCount = getGrid().getRowCount();
+        final int columnCount = getGrid().getColumnCount();
+        int row;
+        int column;
+
+        for (final GridChange change : list) {
+            row = getModelRow(change.getRow() + offsetRow);
+            column = getModelColumn(change.getColumn() + offsetCol);
+            if (row < rowCount && column < columnCount
+                    && row >= 0 && column >= 0) {
+                tryPasteCell(row, column, change.getNewValue());
+            }
+        }
+    }
+    
+    /**
+     * Try to paste the clipBoard to the specified position. Try to paste the
+     * current selection into the Grid. If the two contents are not matchable,
+     * then it's not pasted. This can be overridden by developers for custom
+     * behavior.
+     */
+    public void pasteClipboard() {
+        // FIXME Maybe move editableProperty to the model..
+        List<TablePosition> selectedCells = cellsView.getSelectionModel().getSelectedCells();
+        if (!isEditable() || selectedCells.isEmpty()) {
+            return;
+        }
+
+        checkFormat();
+        final Clipboard clipboard = Clipboard.getSystemClipboard();
+        if (clipboard.getContent(fmt) != null) {
+
+            @SuppressWarnings("unchecked")
+            final ArrayList<GridChange> list = (ArrayList<GridChange>) clipboard.getContent(fmt);
+            if (list.size() == 1) {
+                pasteOneValue(list.get(0));
+            } else if (selectedCells.size() > 1) {
+                pasteMixedValues(list);
+            } else {
+                pasteSeveralValues(list);
+            }
+            // To be improved
+        } else if (clipboard.hasString()) {
+            // final TablePosition<?,?> p =
+            // cellsView.getFocusModel().getFocusedCell();
+            //
+            // SpreadsheetCell stringCell =
+            // SpreadsheetCellType.STRING.createCell(0, 0, 1, 1,
+            // clipboard.getString());
+            // getGrid().getRows().get(p.getRow()).get(p.getColumn()).match(stringCell);
+
+        }
+    }
+
+    /**
+     * Create a menu on rightClick with two options: Copy/Paste This can be
+     * overridden by developers for custom behavior.
+     * 
+     * @return the ContextMenu to use.
+     */
+    public ContextMenu getSpreadsheetViewContextMenu() {
+        final ContextMenu contextMenu = new ContextMenu();
+
+        final MenuItem copyItem = new MenuItem(localize(asKey("spreadsheet.view.menu.copy"))); //$NON-NLS-1$
+        copyItem.setGraphic(new ImageView(new Image(SpreadsheetView.class
+                .getResourceAsStream("copySpreadsheetView.png")))); //$NON-NLS-1$
+        copyItem.setAccelerator(new KeyCodeCombination(KeyCode.C, KeyCombination.SHORTCUT_DOWN));
+        copyItem.setOnAction(new EventHandler<ActionEvent>() {
+            @Override
+            public void handle(ActionEvent e) {
+                copyClipboard();
+            }
+        });
+
+        final MenuItem pasteItem = new MenuItem(localize(asKey("spreadsheet.view.menu.paste"))); //$NON-NLS-1$
+        pasteItem.setGraphic(new ImageView(new Image(SpreadsheetView.class
+                .getResourceAsStream("pasteSpreadsheetView.png")))); //$NON-NLS-1$
+        pasteItem.setAccelerator(new KeyCodeCombination(KeyCode.V, KeyCombination.SHORTCUT_DOWN));
+        pasteItem.setOnAction(new EventHandler<ActionEvent>() {
+            @Override
+            public void handle(ActionEvent e) {
+                pasteClipboard();
+            }
+        });
+        
+        final Menu cornerMenu = new Menu(localize(asKey("spreadsheet.view.menu.comment"))); //$NON-NLS-1$
+        cornerMenu.setGraphic(new ImageView(new Image(SpreadsheetView.class
+                .getResourceAsStream("comment.png")))); //$NON-NLS-1$
+
+        final MenuItem topLeftItem = new MenuItem(localize(asKey("spreadsheet.view.menu.comment.top-left"))); //$NON-NLS-1$
+        topLeftItem.setOnAction(new EventHandler<ActionEvent>() {
+
+            @Override
+            public void handle(ActionEvent t) {
+                TablePosition<ObservableList<SpreadsheetCell>, ?> pos = cellsView.getFocusModel().getFocusedCell();
+                SpreadsheetCell cell = getGrid().getRows().get(getModelRow(pos.getRow())).get(getModelColumn(pos.getColumn()));
+                cell.activateCorner(SpreadsheetCell.CornerPosition.TOP_LEFT);
+                }
+        });
+        final MenuItem topRightItem = new MenuItem(localize(asKey("spreadsheet.view.menu.comment.top-right"))); //$NON-NLS-1$
+        topRightItem.setOnAction(new EventHandler<ActionEvent>() {
+
+            @Override
+            public void handle(ActionEvent t) {
+                TablePosition<ObservableList<SpreadsheetCell>, ?> pos = cellsView.getFocusModel().getFocusedCell();
+                SpreadsheetCell cell = getGrid().getRows().get(getModelRow(pos.getRow())).get(getModelColumn(pos.getColumn()));
+                cell.activateCorner(SpreadsheetCell.CornerPosition.TOP_RIGHT);
+            }
+        });
+        final MenuItem bottomRightItem = new MenuItem(localize(asKey("spreadsheet.view.menu.comment.bottom-right"))); //$NON-NLS-1$
+        bottomRightItem.setOnAction(new EventHandler<ActionEvent>() {
+
+            @Override
+            public void handle(ActionEvent t) {
+                TablePosition<ObservableList<SpreadsheetCell>, ?> pos = cellsView.getFocusModel().getFocusedCell();
+                SpreadsheetCell cell = getGrid().getRows().get(getModelRow(pos.getRow())).get(getModelColumn(pos.getColumn()));
+                cell.activateCorner(SpreadsheetCell.CornerPosition.BOTTOM_RIGHT);
+            }
+        });
+        final MenuItem bottomLeftItem = new MenuItem(localize(asKey("spreadsheet.view.menu.comment.bottom-left"))); //$NON-NLS-1$
+        bottomLeftItem.setOnAction(new EventHandler<ActionEvent>() {
+
+            @Override
+            public void handle(ActionEvent t) {
+                TablePosition<ObservableList<SpreadsheetCell>, ?> pos = cellsView.getFocusModel().getFocusedCell();
+                SpreadsheetCell cell = getGrid().getRows().get(getModelRow(pos.getRow())).get(getModelColumn(pos.getColumn()));
+                cell.activateCorner(SpreadsheetCell.CornerPosition.BOTTOM_LEFT);
+            }
+        });
+
+        cornerMenu.getItems().addAll(topLeftItem, topRightItem, bottomRightItem, bottomLeftItem);
+        
+        contextMenu.getItems().addAll(copyItem, pasteItem, cornerMenu);
+        return contextMenu;
+    }
+
+    /**
+     * This method is called when pressing the "delete" key on the
+     * SpreadsheetView. This will erase the values of selected cells. This can
+     * be overridden by developers for custom behavior.
+     */
+    public void deleteSelectedCells() {
+        for (TablePosition<ObservableList<SpreadsheetCell>, ?> position : getSelectionModel().getSelectedCells()) {
+            getGrid().setCellValue(getModelRow(position.getRow()), getModelColumn(position.getColumn()), null);
+        }
+    }
+    
+    /**
+     * Return the {@link SpanType} of a cell. This is used internally by the
+     * SpreadsheetView but some users may find it useful.
+     *
+     * @param rowIndex
+     * @param modelColumn
+     * @return The {@link SpanType} of a cell
+     */
+    public SpanType getSpanType(final int rowIndex, final int modelColumn) {
+        if (getGrid() == null) {
+            return SpanType.NORMAL_CELL;
+        }
+
+        if (rowIndex < 0 || modelColumn < 0 || rowIndex >= getItems().size() || modelColumn >= getGrid().getColumnCount()) {
+            return SpanType.NORMAL_CELL;
+        }
+
+        final SpreadsheetCell cell = getCellsView().getItems().get(rowIndex).get(modelColumn);
+
+        final int cellColumn = getHiddenColumns().nextClearBit(cell.getColumn());
+//        final int cellRow = spv.getViewRow(cell.getRow());
+        int cellRowSpan = getRowSpanFilter(cell);//cell.getRowSpan();
+
+        if (cellColumn == modelColumn /*&& cellRow == rowIndex*/ && cellRowSpan == 1) {
+            return SpanType.NORMAL_CELL;
+        }
+//        cellRowSpan = spv.getRowSpanFilter(cell);
+        final int cellColumnSpan = getColumnSpan(cell);
+        /**
+         * This is a consuming operation so we place it after the normal_cell
+         * case since this is the most typical case.
+         */
+        final GridViewSkin skin = getCellsViewSkin();
+        final boolean containsRowMinusOne = skin == null ? true : skin.containsRow(rowIndex - 1);
+        //If the cell above is the same.
+        final boolean containsSameCellMinusOne = rowIndex > 0
+                ? getCellsView().getItems().get(rowIndex - 1).get(modelColumn) == cell
+                : false;
+        if (containsRowMinusOne && cellColumnSpan > 1 && cellColumn != modelColumn && cellRowSpan > 1
+                && containsSameCellMinusOne) {
+            return SpanType.BOTH_INVISIBLE;
+        } else if (cellRowSpan > 1 && cellColumn == modelColumn) {
+            if ((!containsSameCellMinusOne || !containsRowMinusOne)) {
+                return SpanType.ROW_VISIBLE;
+            } else {
+                return SpanType.ROW_SPAN_INVISIBLE;
+            }
+        } else if (cellColumnSpan > 1 && (!containsSameCellMinusOne || !containsRowMinusOne)) {
+            /**
+             * If the next visible column from the starting column is my
+             * viewColumn, it means all columns before me are hidden and I must
+             * show myself.
+             */
+//            int columnVisible = spv.getHiddenColumns().nextClearBit(cell.getColumn());
+            if (cellColumn == modelColumn) {
+                return SpanType.NORMAL_CELL;
+            } else {
+                return SpanType.COLUMN_SPAN_INVISIBLE;
+            }
+        } else {
+            return SpanType.NORMAL_CELL;
+        }
+    }
+
+    /***************************************************************************
+     * * Private/Protected Implementation * *
+     **************************************************************************/
+
+    /**
+     * This is called when setting a Grid. The main idea is to re-use
+     * TableColumn if possible. Because we can have a great amount of time spent
+     * in com.sun.javafx.css.StyleManager.forget when removing lots of columns
+     * and adding new ones. So if we already have some, we can just re-use them
+     * so we avoid doign all the fuss with the TableColumns.
+     *
+     * @param grid
+     * @param columnIndex
+     * @return
+     */
+    private TableColumn<ObservableList<SpreadsheetCell>, SpreadsheetCell> getTableColumn(Grid grid, int columnIndex) {
+
+        TableColumn<ObservableList<SpreadsheetCell>, SpreadsheetCell> column;
+
+        String columnHeader = grid.getColumnHeaders().size() > columnIndex ? grid
+                .getColumnHeaders().get(columnIndex) : Utils.getExcelLetterFromNumber(columnIndex);
+
+        if (columnIndex < cellsView.getColumns().size()) {
+            column = (TableColumn<ObservableList<SpreadsheetCell>, SpreadsheetCell>) cellsView.getColumns().get(columnIndex);
+            column.setText(columnHeader);
+        } else {
+            column = new TableColumn<>(columnHeader);
+
+            column.setEditable(true);
+            // We don't want to sort the column
+            column.setSortable(false);
+
+            column.setReorderable(false);
+
+            // We assign a DataCell for each Cell needed (MODEL).
+            column.setCellValueFactory((TableColumn.CellDataFeatures<ObservableList<SpreadsheetCell>, SpreadsheetCell> p) -> {
+                if (columnIndex >= p.getValue().size()) {
+                    return null;
+                }
+                return new ReadOnlyObjectWrapper<>(p.getValue().get(columnIndex));
+            });
+            // We create a SpreadsheetCell for each DataCell in order to
+            // specify how to represent the DataCell(VIEW)
+            column.setCellFactory((TableColumn<ObservableList<SpreadsheetCell>, SpreadsheetCell> p) -> new CellView(handle));
+        }
+        return column;
+    }
+    
+    /**
+     * This static method creates a sample Grid with 100 rows and 15 columns.
+     * All cells are typed as String.
+     *
+     * @return the sample Grid
+     * @see SpreadsheetCellType#STRING
+     */
+    private static Grid getSampleGrid() {
+        GridBase gridBase = new GridBase(100, 15);
+        ObservableList<ObservableList<SpreadsheetCell>> rows = FXCollections.observableArrayList();
+
+        for (int row = 0; row < gridBase.getRowCount(); ++row) {
+            ObservableList<SpreadsheetCell> currentRow = FXCollections.observableArrayList();
+            for (int column = 0; column < gridBase.getColumnCount(); ++column) {
+                currentRow.add(SpreadsheetCellType.STRING.createCell(row, column, 1, 1, "toto"));
+            }
+            rows.add(currentRow);
+        }
+        gridBase.setRows(rows);
+        return gridBase;
+    }
+    
+    private void initRowFix(Grid grid) {
+        ObservableList<ObservableList<SpreadsheetCell>> rows = grid.getRows();
+        rowFix = new BitSet(rows.size());
+        rows:
+        for (int r = 0; r < rows.size(); ++r) {
+            ObservableList<SpreadsheetCell> row = rows.get(r);
+            for (SpreadsheetCell cell : row) {
+                if (getRowSpanFilter(cell) > 1) {
+                    continue rows;
+                }
+            }
+            rowFix.set(r);
+        }
+    }
+    
+    /**
+     * Verify that the grid is well-formed. Can be quite time-consuming I guess
+     * so I would like it not to be compulsory..
+     * 
+     * @param grid
+     */
+    private void verifyGrid(Grid grid) {
+        verifyColumnSpan(grid);
+    }
+
+    private void verifyColumnSpan(Grid grid) {
+        for (int i = 0; i < grid.getRows().size(); ++i) {
+            ObservableList<SpreadsheetCell> row = grid.getRows().get(i);
+            int count = 0;
+            for (int j = 0; j < row.size(); ++j) {
+                if (row.get(j).getColumnSpan() == 1) {
+                    ++count;
+                } else if (row.get(j).getColumnSpan() > 1) {
+                    ++count;
+                    SpreadsheetCell currentCell = row.get(j);
+                    for (int k = j + 1; k < currentCell.getColumn() + currentCell.getColumnSpan(); ++k) {
+                        if (!row.get(k).equals(currentCell)) {
+                            throw new IllegalStateException("\n At row " + i + " and column " + j //$NON-NLS-1$ //$NON-NLS-2$
+                                    + ": this cell is in the range of a columnSpan but is different. \n" //$NON-NLS-1$
+                                    + "Every cell in a range of a ColumnSpan must be of the same instance."); //$NON-NLS-1$
+                        }
+                        ++count;
+                        ++j;
+                    }
+                } else {
+                    throw new IllegalStateException("\n At row " + i + " and column " + j //$NON-NLS-1$ //$NON-NLS-2$
+                            + ": this cell has a negative columnSpan"); //$NON-NLS-1$
+                }
+            }
+            if (count != grid.getColumnCount()) {
+                throw new IllegalStateException("The row" + i //$NON-NLS-1$
+                        + " has a number of cells different of the columnCount declared in the grid."); //$NON-NLS-1$
+            }
+        }
+    }
+
+    private void checkFormat() {
+        if ((fmt = DataFormat.lookupMimeType("SpreadsheetView")) == null) { //$NON-NLS-1$
+            fmt = new DataFormat("SpreadsheetView"); //$NON-NLS-1$
+        }
+    }
+
+    /**
+     * ********************************************************************* *
+     * private listeners
+     * ********************************************************************
+     */
+
+    private final ListChangeListener<Integer> fixedRowsListener = new ListChangeListener<Integer>() {
+        @Override
+        public void onChanged(ListChangeListener.Change<? extends Integer> c) {
+            while (c.next()) {
+                if (c.wasAdded()) {
+                    List<? extends Integer> newRows = c.getAddedSubList();
+                    if(!areRowsFixable(newRows)){
+                        throw new IllegalArgumentException(computeReason(newRows));
+                    }
+                    FXCollections.sort(fixedRows);
+                }
+                
+                if(c.wasRemoved()){
+                    //Handle this case.
+                }
+            }
+        }
+    };
+
+        private String computeReason(List<? extends Integer> list) {
+        String reason = "\n A row cannot be fixed. \n"; //$NON-NLS-1$
+
+        for (Integer row : list) {
+            //If this row is not fixable, we need to identify the maximum span
+            if (!isRowFixable(row)) {
+
+                int maxSpan = 1;
+                List<SpreadsheetCell> gridRow = getGrid().getRows().get(row);
+                for (SpreadsheetCell cell : gridRow) {
+                    if(!list.contains(cell.getRow())){
+                        reason += "The row " + row + " is inside a row span and the starting row " + cell.getRow() + " is not fixed.\n"; //$NON-NLS-1$ //$NON-NLS-2$ //$NON-NLS-3$
+                    }
+                    //We only want to consider the original cell.
+                    if (cell.getRowSpan() > maxSpan && cell.getRow() == row) {
+                        maxSpan = cell.getRowSpan();
+                    }
+                }
+                //Then we need to verify that all rows within that span are fixed.
+                int count = row + maxSpan - 1;
+                for (int index = row + 1; index < count; ++index) {
+                    if (!list.contains(index)) {
+                        reason += "One cell on the row " + row + " has a row span of " + maxSpan + ". " //$NON-NLS-1$ //$NON-NLS-2$ //$NON-NLS-3$
+                                + "But the row " + index + " contained within that span is not fixed.\n"; //$NON-NLS-1$ //$NON-NLS-2$
+                    }
+                }
+            }
+        }
+        return reason;
+    }
+
+    private final ListChangeListener<SpreadsheetColumn> fixedColumnsListener = new ListChangeListener<SpreadsheetColumn>() {
+        @Override
+        public void onChanged(ListChangeListener.Change<? extends SpreadsheetColumn> c) {
+            while (c.next()) {
+                if (c.wasAdded()) {
+                    List<? extends SpreadsheetColumn> newColumns = c.getAddedSubList();
+                    if (!areSpreadsheetColumnsFixable(newColumns)) {
+                        List<Integer> newList = new ArrayList<>();
+                        for (SpreadsheetColumn column : newColumns) {
+                            if (column != null) {
+                                newList.add(columns.indexOf(column));
+                            }
+                        }
+                        throw new IllegalArgumentException(computeReason(newList));
+                    }
+                }
+            }
+        }
+
+        private String computeReason(List<Integer> list) {
+
+            String reason = "\n This column cannot be fixed."; //$NON-NLS-1$
+            final ObservableList<ObservableList<SpreadsheetCell>> rows = getGrid().getRows();
+            for (Integer columnIndex : list) {
+                //If this row is not fixable, we need to identify the maximum span
+                if (!isColumnFixable(columnIndex)) {
+                    int maxSpan = 1;
+                    SpreadsheetCell cell;
+                    for (List<SpreadsheetCell> row : rows) {
+                        cell = row.get(columnIndex);
+                        //If the original column is not within this range, there is not need to look deeper.
+                        if (!list.contains(cell.getColumn())) {
+                            reason += "The column " + columnIndex + " is inside a column span and the starting column " + cell.getColumn() + " is not fixed.\n"; //$NON-NLS-1$ //$NON-NLS-2$ //$NON-NLS-3$
+                        }
+                        //We only want to consider the original cell.
+                        if (cell.getColumnSpan() > maxSpan && cell.getColumn() == columnIndex) {
+                            maxSpan = cell.getColumnSpan();
+                        }
+                    }
+                    //Then we need to verify that all columns within that span are fixed.
+                    int count = columnIndex + maxSpan - 1;
+                    for (int index = columnIndex + 1; index < count; ++index) {
+                        if (!list.contains(index)) {
+                            reason += "One cell on the column " + columnIndex + " has a column span of " + maxSpan + ". " //$NON-NLS-1$ //$NON-NLS-2$ //$NON-NLS-3$
+                                    + "But the column " + index + " contained within that span is not fixed.\n"; //$NON-NLS-1$ //$NON-NLS-2$
+                        }
+                    }
+                }
+            }
+            return reason;
+        }
+    };
+
+    private final ChangeListener<ContextMenu> contextMenuChangeListener = new ChangeListener<ContextMenu>() {
+        
+        @Override
+        public void changed(ObservableValue<? extends ContextMenu> arg0, ContextMenu oldContextMenu, final ContextMenu newContextMenu) {
+            if(oldContextMenu !=null){
+                oldContextMenu.setOnShowing(null);
+            }
+            if(newContextMenu != null){
+                newContextMenu.setOnShowing(new WeakEventHandler<>(hideContextMenuEventHandler));
+            }
+        }
+    };
+    
+    private final EventHandler<WindowEvent> hideContextMenuEventHandler = new EventHandler<WindowEvent>() {
+        @Override
+        public void handle(WindowEvent arg0) {
+            // We don't want to open a contextMenu when editing
+            // because editors
+            // have their own contextMenu
+            if (getEditingCell() != null) {
+                // We're being reactive but we want to be pro-active
+                // so we may need a work-around.
+                Platform.runLater(()->{
+                    getContextMenu().hide();
+                });
+            }
+        }
+    };
+    
+    private final EventHandler<KeyEvent> keyPressedHandler = (KeyEvent keyEvent) -> {
+        TablePosition<ObservableList<SpreadsheetCell>, ?> position = getSelectionModel().getFocusedCell();
+        // Go to the next row only if we're not editing
+        if (getEditingCell() == null && KeyCode.ENTER.equals(keyEvent.getCode())) {
+            if (position != null) {
+                if(keyEvent.isShiftDown()){
+                     getCellsViewSkin().getBehavior().selectCell(-1, 0);
+                }else{
+                     getCellsViewSkin().getBehavior().selectCell(1, 0);
+                }
+                //We consume the event because we don't want to go in edition
+                keyEvent.consume();
+            }
+            ReflectionUtils.callMethod(getCellsViewSkin(), "scrollHorizontally");
+            // Go to next cell
+        } else if (getEditingCell() == null 
+                && KeyCode.TAB.equals(keyEvent.getCode()) 
+                && !keyEvent.isShortcutDown()) {
+            if (position != null) {
+                if (keyEvent.isShiftDown()) {
+                    getSelectionModel().clearAndSelectLeftCell();
+                } else {
+                    getSelectionModel().clearAndSelectRightCell();
+                }
+            }
+            //We consume the event because we don't want to loose focus
+            keyEvent.consume();
+            ReflectionUtils.callMethod(getCellsViewSkin(), "scrollHorizontally");
+            // We want to erase values when delete key is pressed.
+        } else if (KeyCode.DELETE.equals(keyEvent.getCode())) {
+            deleteSelectedCells();
+
+        } 
+        else if (isEditionKey(keyEvent)) {
+            getCellsView().edit(position.getRow(), position.getTableColumn());
+        } else if (keyEvent.isShortcutDown() && (KeyCode.NUMPAD0.equals(keyEvent.getCode())
+                || KeyCode.DIGIT0.equals(keyEvent.getCode()))) {
+            //Reset zoom to zero.
+            setZoomFactor(1.0);
+        } else if (keyEvent.isShortcutDown() && KeyCode.ADD.equals(keyEvent.getCode())) {
+            incrementZoom();
+        } else if (keyEvent.isShortcutDown() && KeyCode.SUBTRACT.equals(keyEvent.getCode())) {
+            decrementZoom();
+        }
+    };
+    
+    /**
+     * We want NOT to go in edition if we're pressing SHIFT and if we're using
+     * the navigation keys. But we still want the user to go in edition with
+     * SHIFT and some letters for example if he wants a capital letter. FIXME
+     * Add a test to prevent the Shift fail case.
+     *
+     * We go in edition if we're typing a letter or a digit simply. Also add the
+     * sign because we can directly modify the number by typing "+1" in a cell.
+     *
+     * @param keyEvent
+     * @return
+     */
+    private boolean isEditionKey(KeyEvent keyEvent) {
+        return !keyEvent.isShortcutDown()
+                && !keyEvent.getCode().isNavigationKey()
+                && !keyEvent.getCode().isFunctionKey()
+                && !keyEvent.getCode().isModifierKey()
+                && !keyEvent.getCode().isMediaKey()
+                && keyEvent.getCode() != KeyCode.ESCAPE;
+    }
+    
+    /**
+     * This event is thrown on the SpreadsheetView when the user resize a row
+     * with its mouse.
+     */
+    public static class RowHeightEvent extends Event {
+
+        /**
+         * This is the event used by {@link RowHeightEvent}.
+         */
+        public static final EventType<RowHeightEvent> ROW_HEIGHT_CHANGE = new EventType<>(Event.ANY, "RowHeightChange"); //$NON-NLS-1$
+
+        private final int modelRow;
+        private final double height;
+
+        public RowHeightEvent(int row, double height) {
+            super(ROW_HEIGHT_CHANGE);
+            this.modelRow = row;
+            this.height = height;
+        }
+
+        /**
+         * Return the row index that has been resized.
+         * @return the row index that has been resized.
+         */
+        public int getRow() {
+            return modelRow;
+        }
+
+        /**
+         * Return the new height for this row.
+         * @return the new height for this row.
+         */
+        public double getHeight() {
+            return height;
+        }
+    }
+    
+    /**
+     * This event is thrown on the SpreadsheetView when the user resize a column
+     * with its mouse.
+     */
+    public static class ColumnWidthEvent extends Event {
+
+        /**
+         * This is the event used by {@link ColumnWidthEvent}.
+         */
+        public static final EventType<ColumnWidthEvent> COLUMN_WIDTH_CHANGE = new EventType<>(Event.ANY, "ColumnWidthChange"); //$NON-NLS-1$
+
+        private final int column;
+        private final double width;
+
+        public ColumnWidthEvent(int column, double width) {
+            super(COLUMN_WIDTH_CHANGE);
+            this.column = column;
+            this.width = width;
+        }
+
+        /**
+         * Return the column index that has been resized.
+         * @return the column index that has been resized.
+         */
+        public int getColumn() {
+            return column;
+        }
+
+        /**
+         * Return the new width for this column.
+         * @return the new width for this column.
+         */
+        public double getWidth() {
+            return width;
+        }
+    }
+}
--- conflicted
+++ resolved
@@ -1,255 +1,251 @@
-/**
- * Copyright (c) 2015, 2020 ControlsFX
- * All rights reserved.
- *
- * Redistribution and use in source and binary forms, with or without
- * modification, are permitted provided that the following conditions are met:
- *     * Redistributions of source code must retain the above copyright
- * notice, this list of conditions and the following disclaimer.
- *     * Redistributions in binary form must reproduce the above copyright
- * notice, this list of conditions and the following disclaimer in the
- * documentation and/or other materials provided with the distribution.
- *     * Neither the name of ControlsFX, any associated website, nor the
- * names of its contributors may be used to endorse or promote products
- * derived from this software without specific prior written permission.
- *
- * THIS SOFTWARE IS PROVIDED BY THE COPYRIGHT HOLDERS AND CONTRIBUTORS "AS IS" AND
- * ANY EXPRESS OR IMPLIED WARRANTIES, INCLUDING, BUT NOT LIMITED TO, THE IMPLIED
- * WARRANTIES OF MERCHANTABILITY AND FITNESS FOR A PARTICULAR PURPOSE ARE
- * DISCLAIMED. IN NO EVENT SHALL CONTROLSFX BE LIABLE FOR ANY
- * DIRECT, INDIRECT, INCIDENTAL, SPECIAL, EXEMPLARY, OR CONSEQUENTIAL DAMAGES
- * (INCLUDING, BUT NOT LIMITED TO, PROCUREMENT OF SUBSTITUTE GOODS OR SERVICES;
- * LOSS OF USE, DATA, OR PROFITS; OR BUSINESS INTERRUPTION) HOWEVER CAUSED AND
- * ON ANY THEORY OF LIABILITY, WHETHER IN CONTRACT, STRICT LIABILITY, OR TORT
- * (INCLUDING NEGLIGENCE OR OTHERWISE) ARISING IN ANY WAY OUT OF THE USE OF THIS
- * SOFTWARE, EVEN IF ADVISED OF THE POSSIBILITY OF SUCH DAMAGE.
- */
-
-package impl.org.controlsfx.skin;
-
-<<<<<<< HEAD
-=======
-import com.sun.javafx.css.converters.SizeConverter;
-import javafx.animation.Animation;
->>>>>>> df0412b7
-import javafx.animation.TranslateTransition;
-import javafx.beans.property.DoubleProperty;
-import javafx.beans.value.WritableValue;
-import javafx.css.CssMetaData;
-import javafx.css.Styleable;
-import javafx.css.StyleableDoubleProperty;
-import javafx.css.StyleableProperty;
-import javafx.css.converter.SizeConverter;
-import javafx.geometry.Pos;
-import javafx.scene.control.Label;
-import javafx.scene.control.SkinBase;
-import javafx.scene.layout.StackPane;
-import javafx.util.Duration;
-import org.controlsfx.control.ToggleSwitch;
-
-import java.util.ArrayList;
-import java.util.Collections;
-import java.util.List;
-
-/**
- * Basic Skin implementation for the {@link ToggleSwitch}
- */
-public class ToggleSwitchSkin extends SkinBase<ToggleSwitch>
-{
-    private final StackPane thumb;
-    private final StackPane thumbArea;
-    private final Label label;
-    private final StackPane labelContainer;
-    private final TranslateTransition transition;
-
-    /**
-     * Constructor for all ToggleSwitchSkin instances.
-     *
-     * @param control The ToggleSwitch for which this Skin should attach to.
-     */
-    public ToggleSwitchSkin(ToggleSwitch control) {
-        super(control);
-
-        thumb = new StackPane();
-        thumbArea = new StackPane();
-        label = new Label();
-        labelContainer = new StackPane();
-        transition = new TranslateTransition(Duration.millis(getThumbMoveAnimationTime()), thumb);
-        transition.setFromX(0.0);
-
-        label.textProperty().bind(control.textProperty());
-        getChildren().addAll(labelContainer, thumbArea, thumb);
-        labelContainer.getChildren().addAll(label);
-        StackPane.setAlignment(label, Pos.CENTER_LEFT);
-
-        thumb.getStyleClass().setAll("thumb");
-        thumbArea.getStyleClass().setAll("thumb-area");
-
-        thumbArea.setOnMouseReleased(event -> mousePressedOnToggleSwitch(control));
-        thumb.setOnMouseReleased(event -> mousePressedOnToggleSwitch(control));
-        control.selectedProperty().addListener((observable, oldValue, newValue) -> {
-            if (newValue.booleanValue() != oldValue.booleanValue())
-                selectedStateChanged();
-        });
-    }
-
-    private void selectedStateChanged() {
-        // Stop the transition if it was already running, has no effect otherwise.
-        transition.stop();
-        if (getSkinnable().isSelected()) {
-            transition.setRate(1.0);
-            transition.jumpTo(Duration.ZERO);
-        } else {
-            // If we are not selected, we need to go from right to left.
-            transition.setRate(-1.0);
-            transition.jumpTo(transition.getDuration());
-        }
-        transition.play();
-    }
-
-    private void mousePressedOnToggleSwitch(ToggleSwitch toggleSwitch) {
-        toggleSwitch.setSelected(!toggleSwitch.isSelected());
-    }
-
-
-    /**
-     * How many milliseconds it should take for the thumb to go from
-     * one edge to the other
-     */
-    private DoubleProperty thumbMoveAnimationTime = null;
-
-    private DoubleProperty thumbMoveAnimationTimeProperty() {
-        if (thumbMoveAnimationTime == null) {
-            thumbMoveAnimationTime = new StyleableDoubleProperty(200) {
-
-                @Override
-                public Object getBean() {
-                    return ToggleSwitchSkin.this;
-                }
-
-                @Override
-                public String getName() {
-                    return "thumbMoveAnimationTime";
-                }
-
-                @Override
-                public CssMetaData<ToggleSwitch,Number> getCssMetaData() {
-                    return THUMB_MOVE_ANIMATION_TIME;
-                }
-           };
-        }
-        return thumbMoveAnimationTime;
-    }
-
-    private double getThumbMoveAnimationTime() {
-        return thumbMoveAnimationTime == null ? 200 : thumbMoveAnimationTime.get();
-    }
-
-    @Override
-    protected void layoutChildren(double contentX, double contentY, double contentWidth, double contentHeight) {
-        ToggleSwitch toggleSwitch = getSkinnable();
-        double thumbWidth = snapSize(thumb.prefWidth(-1));
-        double thumbHeight = snapSize(thumb.prefHeight(-1));
-        thumb.resize(thumbWidth, thumbHeight);
-
-        double thumbAreaY = snapPosition(contentY);
-        double thumbAreaWidth = snapSize(thumbArea.prefWidth(-1));
-        double thumbAreaHeight = snapSize(thumbArea.prefHeight(-1));
-
-        thumbArea.resize(thumbAreaWidth, thumbAreaHeight);
-        thumbArea.setLayoutX(contentWidth - thumbAreaWidth);
-        thumbArea.setLayoutY(thumbAreaY);
-
-        labelContainer.resize(contentWidth - thumbAreaWidth, thumbAreaHeight);
-        labelContainer.setLayoutY(thumbAreaY);
-
-        // Layout the thumb on the "unselected" position
-        thumb.setLayoutX(thumbArea.getLayoutX());
-        thumb.setLayoutY(thumbAreaY + (thumbAreaHeight - thumbHeight) / 2);
-
-        // Each time the layout is done, recompute the thumb "selected" position and apply it to the transition target.
-        final double thumbTarget = thumbAreaWidth - thumbWidth;
-        transition.setToX(thumbTarget);
-
-        if (transition.getStatus() == Animation.Status.RUNNING) {
-            // If the transition is running, it must be restarted for the value to be properly updated.
-            final Duration currentTime = transition.getCurrentTime();
-            transition.stop();
-            transition.playFrom(currentTime);
-        } else {
-            // If the transition is not running, simply apply the translate value.
-            thumb.setTranslateX(toggleSwitch.isSelected() ? thumbTarget : 0.0);
-        }
-    }
-
-
-    @Override protected double computeMinWidth(double height, double topInset, double rightInset, double bottomInset, double leftInset) {
-        return leftInset + label.prefWidth(-1) + thumbArea.prefWidth(-1) + rightInset;
-    }
-
-    @Override protected double computeMinHeight(double width, double topInset, double rightInset, double bottomInset, double leftInset) {
-        return topInset + Math.max(thumb.prefHeight(-1), label.prefHeight(-1)) + bottomInset;
-    }
-
-    @Override protected double computePrefWidth(double height, double topInset, double rightInset, double bottomInset, double leftInset) {
-        return leftInset + label.prefWidth(-1) + 20 + thumbArea.prefWidth(-1) + rightInset;
-    }
-
-    @Override protected double computePrefHeight(double width, double topInset, double rightInset, double bottomInset, double leftInset) {
-        return topInset + Math.max(thumb.prefHeight(-1), label.prefHeight(-1)) + bottomInset;
-    }
-
-    @Override
-    protected double computeMaxWidth(double height, double topInset, double rightInset, double bottomInset, double leftInset) {
-        return getSkinnable().prefWidth(height);
-    }
-
-    @Override
-    protected double computeMaxHeight(double width, double topInset, double rightInset, double bottomInset, double leftInset) {
-        return getSkinnable().prefHeight(width);
-    }
-    
-    private static final CssMetaData<ToggleSwitch, Number> THUMB_MOVE_ANIMATION_TIME =
-            new CssMetaData<ToggleSwitch, Number>("-thumb-move-animation-time",
-                    SizeConverter.getInstance(), 200) {
-
-                @Override
-                public boolean isSettable(ToggleSwitch toggleSwitch) {
-                    final ToggleSwitchSkin skin = (ToggleSwitchSkin) toggleSwitch.getSkin();
-                    return skin.thumbMoveAnimationTime == null ||
-                            !skin.thumbMoveAnimationTime.isBound();
-                }
-
-                @Override
-                public StyleableProperty<Number> getStyleableProperty(ToggleSwitch toggleSwitch) {
-                    final ToggleSwitchSkin skin = (ToggleSwitchSkin) toggleSwitch.getSkin();
-                    return (StyleableProperty<Number>) (WritableValue<Number>) skin.thumbMoveAnimationTimeProperty();
-                }
-            };
-
-    private static final List<CssMetaData<? extends Styleable, ?>> STYLEABLES;
-
-    static {
-        final List<CssMetaData<? extends Styleable, ?>> styleables =
-                new ArrayList<CssMetaData<? extends Styleable, ?>>(SkinBase.getClassCssMetaData());
-        styleables.add(THUMB_MOVE_ANIMATION_TIME);
-        STYLEABLES = Collections.unmodifiableList(styleables);
-    }
-
-    /**
-     * @return The CssMetaData associated with this class, which may include the
-     * CssMetaData of its super classes.
-     */
-    public static List<CssMetaData<? extends Styleable, ?>> getClassCssMetaData() {
-        return STYLEABLES;
-    }
-
-    /**
-     * {@inheritDoc}
-     */
-    @Override
-    public List<CssMetaData<? extends Styleable, ?>> getCssMetaData() {
-        return getClassCssMetaData();
-    }
-}
-
+/**
+ * Copyright (c) 2015, 2020 ControlsFX
+ * All rights reserved.
+ *
+ * Redistribution and use in source and binary forms, with or without
+ * modification, are permitted provided that the following conditions are met:
+ *     * Redistributions of source code must retain the above copyright
+ * notice, this list of conditions and the following disclaimer.
+ *     * Redistributions in binary form must reproduce the above copyright
+ * notice, this list of conditions and the following disclaimer in the
+ * documentation and/or other materials provided with the distribution.
+ *     * Neither the name of ControlsFX, any associated website, nor the
+ * names of its contributors may be used to endorse or promote products
+ * derived from this software without specific prior written permission.
+ *
+ * THIS SOFTWARE IS PROVIDED BY THE COPYRIGHT HOLDERS AND CONTRIBUTORS "AS IS" AND
+ * ANY EXPRESS OR IMPLIED WARRANTIES, INCLUDING, BUT NOT LIMITED TO, THE IMPLIED
+ * WARRANTIES OF MERCHANTABILITY AND FITNESS FOR A PARTICULAR PURPOSE ARE
+ * DISCLAIMED. IN NO EVENT SHALL CONTROLSFX BE LIABLE FOR ANY
+ * DIRECT, INDIRECT, INCIDENTAL, SPECIAL, EXEMPLARY, OR CONSEQUENTIAL DAMAGES
+ * (INCLUDING, BUT NOT LIMITED TO, PROCUREMENT OF SUBSTITUTE GOODS OR SERVICES;
+ * LOSS OF USE, DATA, OR PROFITS; OR BUSINESS INTERRUPTION) HOWEVER CAUSED AND
+ * ON ANY THEORY OF LIABILITY, WHETHER IN CONTRACT, STRICT LIABILITY, OR TORT
+ * (INCLUDING NEGLIGENCE OR OTHERWISE) ARISING IN ANY WAY OUT OF THE USE OF THIS
+ * SOFTWARE, EVEN IF ADVISED OF THE POSSIBILITY OF SUCH DAMAGE.
+ */
+
+package impl.org.controlsfx.skin;
+
+import javafx.animation.Animation;
+import javafx.animation.TranslateTransition;
+import javafx.beans.property.DoubleProperty;
+import javafx.beans.value.WritableValue;
+import javafx.css.CssMetaData;
+import javafx.css.Styleable;
+import javafx.css.StyleableDoubleProperty;
+import javafx.css.StyleableProperty;
+import javafx.css.converter.SizeConverter;
+import javafx.geometry.Pos;
+import javafx.scene.control.Label;
+import javafx.scene.control.SkinBase;
+import javafx.scene.layout.StackPane;
+import javafx.util.Duration;
+import org.controlsfx.control.ToggleSwitch;
+
+import java.util.ArrayList;
+import java.util.Collections;
+import java.util.List;
+
+/**
+ * Basic Skin implementation for the {@link ToggleSwitch}
+ */
+public class ToggleSwitchSkin extends SkinBase<ToggleSwitch>
+{
+    private final StackPane thumb;
+    private final StackPane thumbArea;
+    private final Label label;
+    private final StackPane labelContainer;
+    private final TranslateTransition transition;
+
+    /**
+     * Constructor for all ToggleSwitchSkin instances.
+     *
+     * @param control The ToggleSwitch for which this Skin should attach to.
+     */
+    public ToggleSwitchSkin(ToggleSwitch control) {
+        super(control);
+
+        thumb = new StackPane();
+        thumbArea = new StackPane();
+        label = new Label();
+        labelContainer = new StackPane();
+        transition = new TranslateTransition(Duration.millis(getThumbMoveAnimationTime()), thumb);
+        transition.setFromX(0.0);
+
+        label.textProperty().bind(control.textProperty());
+        getChildren().addAll(labelContainer, thumbArea, thumb);
+        labelContainer.getChildren().addAll(label);
+        StackPane.setAlignment(label, Pos.CENTER_LEFT);
+
+        thumb.getStyleClass().setAll("thumb");
+        thumbArea.getStyleClass().setAll("thumb-area");
+
+        thumbArea.setOnMouseReleased(event -> mousePressedOnToggleSwitch(control));
+        thumb.setOnMouseReleased(event -> mousePressedOnToggleSwitch(control));
+        control.selectedProperty().addListener((observable, oldValue, newValue) -> {
+            if (newValue.booleanValue() != oldValue.booleanValue())
+                selectedStateChanged();
+        });
+    }
+
+    private void selectedStateChanged() {
+        // Stop the transition if it was already running, has no effect otherwise.
+        transition.stop();
+        if (getSkinnable().isSelected()) {
+            transition.setRate(1.0);
+            transition.jumpTo(Duration.ZERO);
+        } else {
+            // If we are not selected, we need to go from right to left.
+            transition.setRate(-1.0);
+            transition.jumpTo(transition.getDuration());
+        }
+        transition.play();
+    }
+
+    private void mousePressedOnToggleSwitch(ToggleSwitch toggleSwitch) {
+        toggleSwitch.setSelected(!toggleSwitch.isSelected());
+    }
+
+
+    /**
+     * How many milliseconds it should take for the thumb to go from
+     * one edge to the other
+     */
+    private DoubleProperty thumbMoveAnimationTime = null;
+
+    private DoubleProperty thumbMoveAnimationTimeProperty() {
+        if (thumbMoveAnimationTime == null) {
+            thumbMoveAnimationTime = new StyleableDoubleProperty(200) {
+
+                @Override
+                public Object getBean() {
+                    return ToggleSwitchSkin.this;
+                }
+
+                @Override
+                public String getName() {
+                    return "thumbMoveAnimationTime";
+                }
+
+                @Override
+                public CssMetaData<ToggleSwitch,Number> getCssMetaData() {
+                    return THUMB_MOVE_ANIMATION_TIME;
+                }
+           };
+        }
+        return thumbMoveAnimationTime;
+    }
+
+    private double getThumbMoveAnimationTime() {
+        return thumbMoveAnimationTime == null ? 200 : thumbMoveAnimationTime.get();
+    }
+
+    @Override
+    protected void layoutChildren(double contentX, double contentY, double contentWidth, double contentHeight) {
+        ToggleSwitch toggleSwitch = getSkinnable();
+        double thumbWidth = snapSize(thumb.prefWidth(-1));
+        double thumbHeight = snapSize(thumb.prefHeight(-1));
+        thumb.resize(thumbWidth, thumbHeight);
+
+        double thumbAreaY = snapPosition(contentY);
+        double thumbAreaWidth = snapSize(thumbArea.prefWidth(-1));
+        double thumbAreaHeight = snapSize(thumbArea.prefHeight(-1));
+
+        thumbArea.resize(thumbAreaWidth, thumbAreaHeight);
+        thumbArea.setLayoutX(contentWidth - thumbAreaWidth);
+        thumbArea.setLayoutY(thumbAreaY);
+
+        labelContainer.resize(contentWidth - thumbAreaWidth, thumbAreaHeight);
+        labelContainer.setLayoutY(thumbAreaY);
+
+        // Layout the thumb on the "unselected" position
+        thumb.setLayoutX(thumbArea.getLayoutX());
+        thumb.setLayoutY(thumbAreaY + (thumbAreaHeight - thumbHeight) / 2);
+
+        // Each time the layout is done, recompute the thumb "selected" position and apply it to the transition target.
+        final double thumbTarget = thumbAreaWidth - thumbWidth;
+        transition.setToX(thumbTarget);
+
+        if (transition.getStatus() == Animation.Status.RUNNING) {
+            // If the transition is running, it must be restarted for the value to be properly updated.
+            final Duration currentTime = transition.getCurrentTime();
+            transition.stop();
+            transition.playFrom(currentTime);
+        } else {
+            // If the transition is not running, simply apply the translate value.
+            thumb.setTranslateX(toggleSwitch.isSelected() ? thumbTarget : 0.0);
+        }
+    }
+
+
+    @Override protected double computeMinWidth(double height, double topInset, double rightInset, double bottomInset, double leftInset) {
+        return leftInset + label.prefWidth(-1) + thumbArea.prefWidth(-1) + rightInset;
+    }
+
+    @Override protected double computeMinHeight(double width, double topInset, double rightInset, double bottomInset, double leftInset) {
+        return topInset + Math.max(thumb.prefHeight(-1), label.prefHeight(-1)) + bottomInset;
+    }
+
+    @Override protected double computePrefWidth(double height, double topInset, double rightInset, double bottomInset, double leftInset) {
+        return leftInset + label.prefWidth(-1) + 20 + thumbArea.prefWidth(-1) + rightInset;
+    }
+
+    @Override protected double computePrefHeight(double width, double topInset, double rightInset, double bottomInset, double leftInset) {
+        return topInset + Math.max(thumb.prefHeight(-1), label.prefHeight(-1)) + bottomInset;
+    }
+
+    @Override
+    protected double computeMaxWidth(double height, double topInset, double rightInset, double bottomInset, double leftInset) {
+        return getSkinnable().prefWidth(height);
+    }
+
+    @Override
+    protected double computeMaxHeight(double width, double topInset, double rightInset, double bottomInset, double leftInset) {
+        return getSkinnable().prefHeight(width);
+    }
+    
+    private static final CssMetaData<ToggleSwitch, Number> THUMB_MOVE_ANIMATION_TIME =
+            new CssMetaData<ToggleSwitch, Number>("-thumb-move-animation-time",
+                    SizeConverter.getInstance(), 200) {
+
+                @Override
+                public boolean isSettable(ToggleSwitch toggleSwitch) {
+                    final ToggleSwitchSkin skin = (ToggleSwitchSkin) toggleSwitch.getSkin();
+                    return skin.thumbMoveAnimationTime == null ||
+                            !skin.thumbMoveAnimationTime.isBound();
+                }
+
+                @Override
+                public StyleableProperty<Number> getStyleableProperty(ToggleSwitch toggleSwitch) {
+                    final ToggleSwitchSkin skin = (ToggleSwitchSkin) toggleSwitch.getSkin();
+                    return (StyleableProperty<Number>) (WritableValue<Number>) skin.thumbMoveAnimationTimeProperty();
+                }
+            };
+
+    private static final List<CssMetaData<? extends Styleable, ?>> STYLEABLES;
+
+    static {
+        final List<CssMetaData<? extends Styleable, ?>> styleables =
+                new ArrayList<CssMetaData<? extends Styleable, ?>>(SkinBase.getClassCssMetaData());
+        styleables.add(THUMB_MOVE_ANIMATION_TIME);
+        STYLEABLES = Collections.unmodifiableList(styleables);
+    }
+
+    /**
+     * @return The CssMetaData associated with this class, which may include the
+     * CssMetaData of its super classes.
+     */
+    public static List<CssMetaData<? extends Styleable, ?>> getClassCssMetaData() {
+        return STYLEABLES;
+    }
+
+    /**
+     * {@inheritDoc}
+     */
+    @Override
+    public List<CssMetaData<? extends Styleable, ?>> getCssMetaData() {
+        return getClassCssMetaData();
+    }
+}
+
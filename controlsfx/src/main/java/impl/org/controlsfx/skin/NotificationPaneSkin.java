/**
 * Copyright (c) 2013, 2015 ControlsFX
 * All rights reserved.
 *
 * Redistribution and use in source and binary forms, with or without
 * modification, are permitted provided that the following conditions are met:
 *     * Redistributions of source code must retain the above copyright
 * notice, this list of conditions and the following disclaimer.
 *     * Redistributions in binary form must reproduce the above copyright
 * notice, this list of conditions and the following disclaimer in the
 * documentation and/or other materials provided with the distribution.
 *     * Neither the name of ControlsFX, any associated website, nor the
 * names of its contributors may be used to endorse or promote products
 * derived from this software without specific prior written permission.
 *
 * THIS SOFTWARE IS PROVIDED BY THE COPYRIGHT HOLDERS AND CONTRIBUTORS "AS IS" AND
 * ANY EXPRESS OR IMPLIED WARRANTIES, INCLUDING, BUT NOT LIMITED TO, THE IMPLIED
 * WARRANTIES OF MERCHANTABILITY AND FITNESS FOR A PARTICULAR PURPOSE ARE
 * DISCLAIMED. IN NO EVENT SHALL CONTROLSFX BE LIABLE FOR ANY
 * DIRECT, INDIRECT, INCIDENTAL, SPECIAL, EXEMPLARY, OR CONSEQUENTIAL DAMAGES
 * (INCLUDING, BUT NOT LIMITED TO, PROCUREMENT OF SUBSTITUTE GOODS OR SERVICES;
 * LOSS OF USE, DATA, OR PROFITS; OR BUSINESS INTERRUPTION) HOWEVER CAUSED AND
 * ON ANY THEORY OF LIABILITY, WHETHER IN CONTRACT, STRICT LIABILITY, OR TORT
 * (INCLUDING NEGLIGENCE OR OTHERWISE) ARISING IN ANY WAY OUT OF THE USE OF THIS
 * SOFTWARE, EVEN IF ADVISED OF THE POSSIBILITY OF SUCH DAMAGE.
 */
package impl.org.controlsfx.skin;

import java.util.Collections;

import com.sun.javafx.scene.traversal.ParentTraversalEngine;
import javafx.collections.ObservableList;
import javafx.scene.Node;
import javafx.scene.shape.Rectangle;

import org.controlsfx.control.NotificationPane;
import org.controlsfx.control.action.Action;

import com.sun.javafx.css.StyleManager;
import com.sun.javafx.scene.control.behavior.BehaviorBase;
import com.sun.javafx.scene.control.behavior.KeyBinding;
import com.sun.javafx.scene.control.skin.BehaviorSkinBase;

public class NotificationPaneSkin extends BehaviorSkinBase<NotificationPane, BehaviorBase<NotificationPane>> {
<<<<<<< HEAD

    static {
        // refer to ControlsFXControl for why this is necessary
        StyleManager.getInstance().addUserAgentStylesheet(
                NotificationPane.class.getResource("notificationpane.css").toExternalForm()); //$NON-NLS-1$
    }

=======
        
>>>>>>> 0feb41b2
    private NotificationBar notificationBar;
    private Node content;
    private Rectangle clip = new Rectangle();

    public NotificationPaneSkin(final NotificationPane control) {
        super(control, new BehaviorBase<>(control, Collections.<KeyBinding> emptyList()));

        notificationBar = new NotificationBar() {
            @Override public void requestContainerLayout() {
                control.requestLayout();
            }

            @Override public String getText() {
                return control.getText();
            }

            @Override public Node getGraphic() {
                return control.getGraphic();
            }

            @Override public ObservableList<Action> getActions() {
                return control.getActions();
            }

            @Override public boolean isShowing() {
                return control.isShowing();
            }

            @Override public boolean isShowFromTop() {
                return control.isShowFromTop();
            }

            @Override public void hide() {
                control.hide();
            }

            @Override public boolean isCloseButtonVisible() {
                    return control.isCloseButtonVisible();
            }

            @Override public double getContainerHeight() {
                return control.getHeight();
            }

            @Override public void relocateInParent(double x, double y) {
                notificationBar.relocate(x, y);
            }
        };

        control.setClip(clip);
        updateContent();

        registerChangeListener(control.heightProperty(), "HEIGHT"); //$NON-NLS-1$
        registerChangeListener(control.contentProperty(), "CONTENT"); //$NON-NLS-1$
        registerChangeListener(control.textProperty(), "TEXT"); //$NON-NLS-1$
        registerChangeListener(control.graphicProperty(), "GRAPHIC"); //$NON-NLS-1$
        registerChangeListener(control.showingProperty(), "SHOWING"); //$NON-NLS-1$
        registerChangeListener(control.showFromTopProperty(), "SHOW_FROM_TOP"); //$NON-NLS-1$
        registerChangeListener(control.closeButtonVisibleProperty(), "CLOSE_BUTTON_VISIBLE"); //$NON-NLS-1$

        // Fix for Issue #522: Prevent NotificationPane from receiving focus
        ParentTraversalEngine engine = new ParentTraversalEngine(getSkinnable());
        getSkinnable().setImpl_traversalEngine(engine);
        engine.setOverriddenFocusTraversability(false);
    }
    
    @Override protected void handleControlPropertyChanged(String p) {
        super.handleControlPropertyChanged(p);
        
        if ("CONTENT".equals(p)) { //$NON-NLS-1$
            updateContent();
        } else if ("TEXT".equals(p)) { //$NON-NLS-1$
            notificationBar.label.setText(getSkinnable().getText());
        } else if ("GRAPHIC".equals(p)) { //$NON-NLS-1$
            notificationBar.label.setGraphic(getSkinnable().getGraphic());
        } else if ("SHOWING".equals(p)) { //$NON-NLS-1$
            if (getSkinnable().isShowing()) {
                notificationBar.doShow();
            } else {
                notificationBar.doHide();
            }
        } else if ("SHOW_FROM_TOP".equals(p)) { //$NON-NLS-1$
            if (getSkinnable().isShowing()) {
                getSkinnable().requestLayout();
            }
        } else if ("CLOSE_BUTTON_VISIBLE".equals(p)) { //$NON-NLS-1$
            notificationBar.updatePane();
        }else if ( "HEIGHT".equals(p)){
            // For resolving https://bitbucket.org/controlsfx/controlsfx/issue/409
            if (getSkinnable().isShowing() && !getSkinnable().isShowFromTop()) {
                notificationBar.requestLayout();
            }
        }
    }
    
    private void updateContent() {
        if (content != null) {
            getChildren().remove(content);
        }
        
        content = getSkinnable().getContent();
        
        if (content == null) {
            getChildren().setAll(notificationBar);
        } else {
            getChildren().setAll(content, notificationBar);
        }
    }
    
    @Override protected void layoutChildren(double x, double y, double w, double h) {
        final double notificationBarHeight = notificationBar.prefHeight(w);
        
        notificationBar.resize(w, notificationBarHeight);
        
        // layout the content
        if (content != null) {
            content.resizeRelocate(x, y, w, h);
        }
        
        // and update the clip so that the notification bar does not draw outside
        // the bounds of the notification pane
        clip.setX(x);
        clip.setY(y);
        clip.setWidth(w);
        clip.setHeight(h);
    }
    
    @Override
    protected double computeMinWidth(double height, double topInset, double rightInset, double bottomInset, double leftInset) {
        return content == null ? 0 : content.minWidth(height);
    };
    
    @Override
    protected double computeMinHeight(double width, double topInset, double rightInset, double bottomInset, double leftInset) {
        return content == null ? 0 : content.minHeight(width);
    };
    
    @Override
    protected double computePrefWidth(double height, double topInset, double rightInset, double bottomInset, double leftInset) {
        return content == null ? 0 : content.prefWidth(height);
    };
    
    @Override
    protected double computePrefHeight(double width, double topInset, double rightInset, double bottomInset, double leftInset) {
        return content == null ? 0 : content.prefHeight(width);
    };
    
    @Override
    protected double computeMaxWidth(double height, double topInset, double rightInset, double bottomInset, double leftInset) {
        return content == null ? 0 : content.maxWidth(height);
    };
    
    @Override
    protected double computeMaxHeight(double width, double topInset, double rightInset, double bottomInset, double leftInset) {
        return content == null ? 0 : content.maxHeight(width);
    };
}
<|MERGE_RESOLUTION|>--- conflicted
+++ resolved
@@ -1,212 +1,208 @@
-/**
- * Copyright (c) 2013, 2015 ControlsFX
- * All rights reserved.
- *
- * Redistribution and use in source and binary forms, with or without
- * modification, are permitted provided that the following conditions are met:
- *     * Redistributions of source code must retain the above copyright
- * notice, this list of conditions and the following disclaimer.
- *     * Redistributions in binary form must reproduce the above copyright
- * notice, this list of conditions and the following disclaimer in the
- * documentation and/or other materials provided with the distribution.
- *     * Neither the name of ControlsFX, any associated website, nor the
- * names of its contributors may be used to endorse or promote products
- * derived from this software without specific prior written permission.
- *
- * THIS SOFTWARE IS PROVIDED BY THE COPYRIGHT HOLDERS AND CONTRIBUTORS "AS IS" AND
- * ANY EXPRESS OR IMPLIED WARRANTIES, INCLUDING, BUT NOT LIMITED TO, THE IMPLIED
- * WARRANTIES OF MERCHANTABILITY AND FITNESS FOR A PARTICULAR PURPOSE ARE
- * DISCLAIMED. IN NO EVENT SHALL CONTROLSFX BE LIABLE FOR ANY
- * DIRECT, INDIRECT, INCIDENTAL, SPECIAL, EXEMPLARY, OR CONSEQUENTIAL DAMAGES
- * (INCLUDING, BUT NOT LIMITED TO, PROCUREMENT OF SUBSTITUTE GOODS OR SERVICES;
- * LOSS OF USE, DATA, OR PROFITS; OR BUSINESS INTERRUPTION) HOWEVER CAUSED AND
- * ON ANY THEORY OF LIABILITY, WHETHER IN CONTRACT, STRICT LIABILITY, OR TORT
- * (INCLUDING NEGLIGENCE OR OTHERWISE) ARISING IN ANY WAY OUT OF THE USE OF THIS
- * SOFTWARE, EVEN IF ADVISED OF THE POSSIBILITY OF SUCH DAMAGE.
- */
-package impl.org.controlsfx.skin;
-
-import java.util.Collections;
-
-import com.sun.javafx.scene.traversal.ParentTraversalEngine;
-import javafx.collections.ObservableList;
-import javafx.scene.Node;
-import javafx.scene.shape.Rectangle;
-
-import org.controlsfx.control.NotificationPane;
-import org.controlsfx.control.action.Action;
-
-import com.sun.javafx.css.StyleManager;
-import com.sun.javafx.scene.control.behavior.BehaviorBase;
-import com.sun.javafx.scene.control.behavior.KeyBinding;
-import com.sun.javafx.scene.control.skin.BehaviorSkinBase;
-
-public class NotificationPaneSkin extends BehaviorSkinBase<NotificationPane, BehaviorBase<NotificationPane>> {
-<<<<<<< HEAD
-
-    static {
-        // refer to ControlsFXControl for why this is necessary
-        StyleManager.getInstance().addUserAgentStylesheet(
-                NotificationPane.class.getResource("notificationpane.css").toExternalForm()); //$NON-NLS-1$
-    }
-
-=======
-        
->>>>>>> 0feb41b2
-    private NotificationBar notificationBar;
-    private Node content;
-    private Rectangle clip = new Rectangle();
-
-    public NotificationPaneSkin(final NotificationPane control) {
-        super(control, new BehaviorBase<>(control, Collections.<KeyBinding> emptyList()));
-
-        notificationBar = new NotificationBar() {
-            @Override public void requestContainerLayout() {
-                control.requestLayout();
-            }
-
-            @Override public String getText() {
-                return control.getText();
-            }
-
-            @Override public Node getGraphic() {
-                return control.getGraphic();
-            }
-
-            @Override public ObservableList<Action> getActions() {
-                return control.getActions();
-            }
-
-            @Override public boolean isShowing() {
-                return control.isShowing();
-            }
-
-            @Override public boolean isShowFromTop() {
-                return control.isShowFromTop();
-            }
-
-            @Override public void hide() {
-                control.hide();
-            }
-
-            @Override public boolean isCloseButtonVisible() {
-                    return control.isCloseButtonVisible();
-            }
-
-            @Override public double getContainerHeight() {
-                return control.getHeight();
-            }
-
-            @Override public void relocateInParent(double x, double y) {
-                notificationBar.relocate(x, y);
-            }
-        };
-
-        control.setClip(clip);
-        updateContent();
-
-        registerChangeListener(control.heightProperty(), "HEIGHT"); //$NON-NLS-1$
-        registerChangeListener(control.contentProperty(), "CONTENT"); //$NON-NLS-1$
-        registerChangeListener(control.textProperty(), "TEXT"); //$NON-NLS-1$
-        registerChangeListener(control.graphicProperty(), "GRAPHIC"); //$NON-NLS-1$
-        registerChangeListener(control.showingProperty(), "SHOWING"); //$NON-NLS-1$
-        registerChangeListener(control.showFromTopProperty(), "SHOW_FROM_TOP"); //$NON-NLS-1$
-        registerChangeListener(control.closeButtonVisibleProperty(), "CLOSE_BUTTON_VISIBLE"); //$NON-NLS-1$
-
-        // Fix for Issue #522: Prevent NotificationPane from receiving focus
-        ParentTraversalEngine engine = new ParentTraversalEngine(getSkinnable());
-        getSkinnable().setImpl_traversalEngine(engine);
-        engine.setOverriddenFocusTraversability(false);
-    }
-    
-    @Override protected void handleControlPropertyChanged(String p) {
-        super.handleControlPropertyChanged(p);
-        
-        if ("CONTENT".equals(p)) { //$NON-NLS-1$
-            updateContent();
-        } else if ("TEXT".equals(p)) { //$NON-NLS-1$
-            notificationBar.label.setText(getSkinnable().getText());
-        } else if ("GRAPHIC".equals(p)) { //$NON-NLS-1$
-            notificationBar.label.setGraphic(getSkinnable().getGraphic());
-        } else if ("SHOWING".equals(p)) { //$NON-NLS-1$
-            if (getSkinnable().isShowing()) {
-                notificationBar.doShow();
-            } else {
-                notificationBar.doHide();
-            }
-        } else if ("SHOW_FROM_TOP".equals(p)) { //$NON-NLS-1$
-            if (getSkinnable().isShowing()) {
-                getSkinnable().requestLayout();
-            }
-        } else if ("CLOSE_BUTTON_VISIBLE".equals(p)) { //$NON-NLS-1$
-            notificationBar.updatePane();
-        }else if ( "HEIGHT".equals(p)){
-            // For resolving https://bitbucket.org/controlsfx/controlsfx/issue/409
-            if (getSkinnable().isShowing() && !getSkinnable().isShowFromTop()) {
-                notificationBar.requestLayout();
-            }
-        }
-    }
-    
-    private void updateContent() {
-        if (content != null) {
-            getChildren().remove(content);
-        }
-        
-        content = getSkinnable().getContent();
-        
-        if (content == null) {
-            getChildren().setAll(notificationBar);
-        } else {
-            getChildren().setAll(content, notificationBar);
-        }
-    }
-    
-    @Override protected void layoutChildren(double x, double y, double w, double h) {
-        final double notificationBarHeight = notificationBar.prefHeight(w);
-        
-        notificationBar.resize(w, notificationBarHeight);
-        
-        // layout the content
-        if (content != null) {
-            content.resizeRelocate(x, y, w, h);
-        }
-        
-        // and update the clip so that the notification bar does not draw outside
-        // the bounds of the notification pane
-        clip.setX(x);
-        clip.setY(y);
-        clip.setWidth(w);
-        clip.setHeight(h);
-    }
-    
-    @Override
-    protected double computeMinWidth(double height, double topInset, double rightInset, double bottomInset, double leftInset) {
-        return content == null ? 0 : content.minWidth(height);
-    };
-    
-    @Override
-    protected double computeMinHeight(double width, double topInset, double rightInset, double bottomInset, double leftInset) {
-        return content == null ? 0 : content.minHeight(width);
-    };
-    
-    @Override
-    protected double computePrefWidth(double height, double topInset, double rightInset, double bottomInset, double leftInset) {
-        return content == null ? 0 : content.prefWidth(height);
-    };
-    
-    @Override
-    protected double computePrefHeight(double width, double topInset, double rightInset, double bottomInset, double leftInset) {
-        return content == null ? 0 : content.prefHeight(width);
-    };
-    
-    @Override
-    protected double computeMaxWidth(double height, double topInset, double rightInset, double bottomInset, double leftInset) {
-        return content == null ? 0 : content.maxWidth(height);
-    };
-    
-    @Override
-    protected double computeMaxHeight(double width, double topInset, double rightInset, double bottomInset, double leftInset) {
-        return content == null ? 0 : content.maxHeight(width);
-    };
-}
+/**
+ * Copyright (c) 2013, 2014 ControlsFX
+ * All rights reserved.
+ *
+ * Redistribution and use in source and binary forms, with or without
+ * modification, are permitted provided that the following conditions are met:
+ *     * Redistributions of source code must retain the above copyright
+ * notice, this list of conditions and the following disclaimer.
+ *     * Redistributions in binary form must reproduce the above copyright
+ * notice, this list of conditions and the following disclaimer in the
+ * documentation and/or other materials provided with the distribution.
+ *     * Neither the name of ControlsFX, any associated website, nor the
+ * names of its contributors may be used to endorse or promote products
+ * derived from this software without specific prior written permission.
+ *
+ * THIS SOFTWARE IS PROVIDED BY THE COPYRIGHT HOLDERS AND CONTRIBUTORS "AS IS" AND
+ * ANY EXPRESS OR IMPLIED WARRANTIES, INCLUDING, BUT NOT LIMITED TO, THE IMPLIED
+ * WARRANTIES OF MERCHANTABILITY AND FITNESS FOR A PARTICULAR PURPOSE ARE
+ * DISCLAIMED. IN NO EVENT SHALL CONTROLSFX BE LIABLE FOR ANY
+ * DIRECT, INDIRECT, INCIDENTAL, SPECIAL, EXEMPLARY, OR CONSEQUENTIAL DAMAGES
+ * (INCLUDING, BUT NOT LIMITED TO, PROCUREMENT OF SUBSTITUTE GOODS OR SERVICES;
+ * LOSS OF USE, DATA, OR PROFITS; OR BUSINESS INTERRUPTION) HOWEVER CAUSED AND
+ * ON ANY THEORY OF LIABILITY, WHETHER IN CONTRACT, STRICT LIABILITY, OR TORT
+ * (INCLUDING NEGLIGENCE OR OTHERWISE) ARISING IN ANY WAY OUT OF THE USE OF THIS
+ * SOFTWARE, EVEN IF ADVISED OF THE POSSIBILITY OF SUCH DAMAGE.
+ */
+package impl.org.controlsfx.skin;
+
+import java.util.Collections;
+
+import com.sun.javafx.scene.traversal.ParentTraversalEngine;
+import javafx.collections.ObservableList;
+import javafx.scene.Node;
+import javafx.scene.shape.Rectangle;
+
+import org.controlsfx.control.NotificationPane;
+import org.controlsfx.control.action.Action;
+
+import com.sun.javafx.css.StyleManager;
+import com.sun.javafx.scene.control.behavior.BehaviorBase;
+import com.sun.javafx.scene.control.behavior.KeyBinding;
+import com.sun.javafx.scene.control.skin.BehaviorSkinBase;
+
+public class NotificationPaneSkin extends BehaviorSkinBase<NotificationPane, BehaviorBase<NotificationPane>> {
+
+    static {
+        // refer to ControlsFXControl for why this is necessary
+        StyleManager.getInstance().addUserAgentStylesheet(
+                NotificationPane.class.getResource("notificationpane.css").toExternalForm()); //$NON-NLS-1$
+    }
+
+    private NotificationBar notificationBar;
+    private Node content;
+    private Rectangle clip = new Rectangle();
+
+    public NotificationPaneSkin(final NotificationPane control) {
+        super(control, new BehaviorBase<>(control, Collections.<KeyBinding> emptyList()));
+
+        notificationBar = new NotificationBar() {
+            @Override public void requestContainerLayout() {
+                control.requestLayout();
+            }
+
+            @Override public String getText() {
+                return control.getText();
+            }
+
+            @Override public Node getGraphic() {
+                return control.getGraphic();
+            }
+
+            @Override public ObservableList<Action> getActions() {
+                return control.getActions();
+            }
+
+            @Override public boolean isShowing() {
+                return control.isShowing();
+            }
+
+            @Override public boolean isShowFromTop() {
+                return control.isShowFromTop();
+            }
+
+            @Override public void hide() {
+                control.hide();
+            }
+
+            @Override public boolean isCloseButtonVisible() {
+                    return control.isCloseButtonVisible();
+            }
+
+            @Override public double getContainerHeight() {
+                return control.getHeight();
+            }
+
+            @Override public void relocateInParent(double x, double y) {
+                notificationBar.relocate(x, y);
+            }
+        };
+
+        control.setClip(clip);
+        updateContent();
+
+        registerChangeListener(control.heightProperty(), "HEIGHT"); //$NON-NLS-1$
+        registerChangeListener(control.contentProperty(), "CONTENT"); //$NON-NLS-1$
+        registerChangeListener(control.textProperty(), "TEXT"); //$NON-NLS-1$
+        registerChangeListener(control.graphicProperty(), "GRAPHIC"); //$NON-NLS-1$
+        registerChangeListener(control.showingProperty(), "SHOWING"); //$NON-NLS-1$
+        registerChangeListener(control.showFromTopProperty(), "SHOW_FROM_TOP"); //$NON-NLS-1$
+        registerChangeListener(control.closeButtonVisibleProperty(), "CLOSE_BUTTON_VISIBLE"); //$NON-NLS-1$
+
+        // Fix for Issue #522: Prevent NotificationPane from receiving focus
+        ParentTraversalEngine engine = new ParentTraversalEngine(getSkinnable());
+        getSkinnable().setImpl_traversalEngine(engine);
+        engine.setOverriddenFocusTraversability(false);
+    }
+    
+    @Override protected void handleControlPropertyChanged(String p) {
+        super.handleControlPropertyChanged(p);
+        
+        if ("CONTENT".equals(p)) { //$NON-NLS-1$
+            updateContent();
+        } else if ("TEXT".equals(p)) { //$NON-NLS-1$
+            notificationBar.label.setText(getSkinnable().getText());
+        } else if ("GRAPHIC".equals(p)) { //$NON-NLS-1$
+            notificationBar.label.setGraphic(getSkinnable().getGraphic());
+        } else if ("SHOWING".equals(p)) { //$NON-NLS-1$
+            if (getSkinnable().isShowing()) {
+                notificationBar.doShow();
+            } else {
+                notificationBar.doHide();
+            }
+        } else if ("SHOW_FROM_TOP".equals(p)) { //$NON-NLS-1$
+            if (getSkinnable().isShowing()) {
+                getSkinnable().requestLayout();
+            }
+        } else if ("CLOSE_BUTTON_VISIBLE".equals(p)) { //$NON-NLS-1$
+            notificationBar.updatePane();
+        }else if ( "HEIGHT".equals(p)){
+            // For resolving https://bitbucket.org/controlsfx/controlsfx/issue/409
+            if (getSkinnable().isShowing() && !getSkinnable().isShowFromTop()) {
+                notificationBar.requestLayout();
+            }
+        }
+    }
+    
+    private void updateContent() {
+        if (content != null) {
+            getChildren().remove(content);
+        }
+        
+        content = getSkinnable().getContent();
+        
+        if (content == null) {
+            getChildren().setAll(notificationBar);
+        } else {
+            getChildren().setAll(content, notificationBar);
+        }
+    }
+    
+    @Override protected void layoutChildren(double x, double y, double w, double h) {
+        final double notificationBarHeight = notificationBar.prefHeight(w);
+        
+        notificationBar.resize(w, notificationBarHeight);
+        
+        // layout the content
+        if (content != null) {
+            content.resizeRelocate(x, y, w, h);
+        }
+        
+        // and update the clip so that the notification bar does not draw outside
+        // the bounds of the notification pane
+        clip.setX(x);
+        clip.setY(y);
+        clip.setWidth(w);
+        clip.setHeight(h);
+    }
+    
+    @Override
+    protected double computeMinWidth(double height, double topInset, double rightInset, double bottomInset, double leftInset) {
+        return content == null ? 0 : content.minWidth(height);
+    };
+    
+    @Override
+    protected double computeMinHeight(double width, double topInset, double rightInset, double bottomInset, double leftInset) {
+        return content == null ? 0 : content.minHeight(width);
+    };
+    
+    @Override
+    protected double computePrefWidth(double height, double topInset, double rightInset, double bottomInset, double leftInset) {
+        return content == null ? 0 : content.prefWidth(height);
+    };
+    
+    @Override
+    protected double computePrefHeight(double width, double topInset, double rightInset, double bottomInset, double leftInset) {
+        return content == null ? 0 : content.prefHeight(width);
+    };
+    
+    @Override
+    protected double computeMaxWidth(double height, double topInset, double rightInset, double bottomInset, double leftInset) {
+        return content == null ? 0 : content.maxWidth(height);
+    };
+    
+    @Override
+    protected double computeMaxHeight(double width, double topInset, double rightInset, double bottomInset, double leftInset) {
+        return content == null ? 0 : content.maxHeight(width);
+    };
+}